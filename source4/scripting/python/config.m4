m4_include(scripting/python/ac_pkg_swig.m4)

AC_ARG_VAR([PYTHON_VERSION],[The installed Python
	version to use, for example '2.3'. This string 
	will be appended to the Python interpreter
	canonical name.])

AC_PROG_SWIG(1.3.31)

AC_PATH_PROG([PYTHON],[python[$PYTHON_VERSION]])
if test -z "$PYTHON"; then
	working_python=no
	AC_MSG_WARN([No python found])
fi

AC_DEFUN([TRY_LINK_PYTHON],
[
	if test $working_python = no; then
		ac_save_LIBS="$LIBS"
		ac_save_CFLAGS="$CFLAGS"
		LIBS="$LIBS $1"
		CFLAGS="$CFLAGS $2"

		AC_TRY_LINK([
				#include <Python.h>
				#include <stdlib.h>
			],[
				Py_InitModule(NULL, NULL);
			],[
				PYTHON_LDFLAGS="$1"
				PYTHON_CFLAGS="$2"
				working_python=yes
			])
		LIBS="$ac_save_LIBS"
		CFLAGS="$ac_save_CFLAGS"
	fi
])

dnl assume no working python
working_python=no

if test -z "$PYTHON_VERSION"; then 
	AC_PATH_PROGS([PYTHON_CONFIG], [python2.6-config python2.5-config python2.4-config python-config])
else 
	AC_PATH_PROG([PYTHON_CONFIG], [python[$PYTHON_VERSION]-config])
fi

if test -z "$PYTHON_CONFIG"; then
	AC_MSG_WARN([No python-config found])
else
	TRY_LINK_PYTHON([`$PYTHON_CONFIG --ldflags`], [`$PYTHON_CONFIG --includes`])
	TRY_LINK_PYTHON([`$PYTHON_CONFIG --ldflags`], [`$PYTHON_CONFIG --cflags`])
fi

if test x$PYTHON != x
then
	DISTUTILS_CFLAGS=`$PYTHON -c "from distutils import sysconfig; print '-I%s -I%s %s' % (sysconfig.get_python_inc(), sysconfig.get_python_inc(plat_specific=True), sysconfig.get_config_var('CFLAGS'))"`
	DISTUTILS_LDFLAGS=`$PYTHON -c "from distutils import sysconfig; print '%s %s -lpython%s -L%s' % (sysconfig.get_config_var('LIBS'), sysconfig.get_config_var('SYSLIBS'), sysconfig.get_config_var('VERSION'), sysconfig.get_config_var('LIBPL'))"`
	TRY_LINK_PYTHON($DISTUTILS_LDFLAGS, $DISTUTILS_CFLAGS)
fi

SMB_EXT_LIB(EXT_LIB_PYTHON, [$PYTHON_LDFLAGS], [$PYTHON_CFLAGS])

AC_MSG_CHECKING(working python module support)
if test $working_python = yes; then
	SMB_ENABLE(EXT_LIB_PYTHON,YES)
	SMB_ENABLE(smbpython,YES)
	SMB_ENABLE(LIBPYTHON,YES)
	AC_MSG_RESULT([yes])
else
<<<<<<< HEAD
	AC_MSG_ERROR([Python not found. Please install Python 2.x and its development headers/libraries.])
fi
=======
	SMB_ENABLE(EXT_LIB_PYTHON,NO)
	SMB_ENABLE(LIBPYTHONyy,NO)
	SMB_ENABLE(smbpython,NO)
	AC_MSG_RESULT([no])
fi
>>>>>>> 35c68316
<|MERGE_RESOLUTION|>--- conflicted
+++ resolved
@@ -68,13 +68,5 @@
 	SMB_ENABLE(LIBPYTHON,YES)
 	AC_MSG_RESULT([yes])
 else
-<<<<<<< HEAD
 	AC_MSG_ERROR([Python not found. Please install Python 2.x and its development headers/libraries.])
 fi
-=======
-	SMB_ENABLE(EXT_LIB_PYTHON,NO)
-	SMB_ENABLE(LIBPYTHONyy,NO)
-	SMB_ENABLE(smbpython,NO)
-	AC_MSG_RESULT([no])
-fi
->>>>>>> 35c68316
