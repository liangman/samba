--- conflicted
+++ resolved
@@ -322,19 +322,13 @@
         domaindn_ldb = ldap_backend
     configdn_ldb = "configuration.ldb"
     if ldap_backend is not None:
-<<<<<<< HEAD
         configdn_ldb = ldap_backend
-    schema_ldb = "schema.ldb"
+    schemadn_ldb = "schema.ldb"
     if ldap_backend is not None:
         schema_ldb = ldap_backend
     
-=======
-    	configdn_ldb = ldap_backend
-    schemadn_ldb = "schema.ldb"
-    if ldap_backend is not None:
     	schemadn_ldb = ldap_backend
     	
->>>>>>> 0efa7838
     if ldap_backend_type == "fedora-ds":
         backend_modules = ["nsuniqueid","paged_searches"]
     elif ldap_backend_type == "openldap":
