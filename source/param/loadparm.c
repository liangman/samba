/* 
   Unix SMB/CIFS implementation.
   Parameter loading functions
   Copyright (C) Karl Auer 1993-1998

   Largely re-written by Andrew Tridgell, September 1994

   Copyright (C) Simo Sorce 2001
   Copyright (C) Alexander Bokovoy 2002
   Copyright (C) Stefan (metze) Metzmacher 2002
   Copyright (C) Jim McDonough <jmcd@us.ibm.com> 2003
   
   This program is free software; you can redistribute it and/or modify
   it under the terms of the GNU General Public License as published by
   the Free Software Foundation; either version 2 of the License, or
   (at your option) any later version.
   
   This program is distributed in the hope that it will be useful,
   but WITHOUT ANY WARRANTY; without even the implied warranty of
   MERCHANTABILITY or FITNESS FOR A PARTICULAR PURPOSE.  See the
   GNU General Public License for more details.
   
   You should have received a copy of the GNU General Public License
   along with this program; if not, write to the Free Software
   Foundation, Inc., 675 Mass Ave, Cambridge, MA 02139, USA.
*/

/*
 *  Load parameters.
 *
 *  This module provides suitable callback functions for the params
 *  module. It builds the internal table of service details which is
 *  then used by the rest of the server.
 *
 * To add a parameter:
 *
 * 1) add it to the global or service structure definition
 * 2) add it to the parm_table
 * 3) add it to the list of available functions (eg: using FN_GLOBAL_STRING())
 * 4) If it's a global then initialise it in init_globals. If a local
 *    (ie. service) parameter then initialise it in the sDefault structure
 *  
 *
 * Notes:
 *   The configuration file is processed sequentially for speed. It is NOT
 *   accessed randomly as happens in 'real' Windows. For this reason, there
 *   is a fair bit of sequence-dependent code here - ie., code which assumes
 *   that certain things happen before others. In particular, the code which
 *   happens at the boundary between sections is delicately poised, so be
 *   careful!
 *
 */

#include "includes.h"

BOOL in_client = False;		/* Not in the client by default */
BOOL bLoaded = False;

extern userdom_struct current_user_info;
extern pstring user_socket_options;
extern enum protocol_types Protocol;

#ifndef GLOBAL_NAME
#define GLOBAL_NAME "global"
#endif

#ifndef PRINTERS_NAME
#define PRINTERS_NAME "printers"
#endif

#ifndef HOMES_NAME
#define HOMES_NAME "homes"
#endif

/* some helpful bits */
#define LP_SNUM_OK(i) (((i) >= 0) && ((i) < iNumServices) && ServicePtrs[(i)]->valid)
#define VALID(i) (ServicePtrs != NULL && ServicePtrs[i]->valid)

int keepalive = DEFAULT_KEEPALIVE;
BOOL use_getwd_cache = True;

extern int extra_time_offset;

static BOOL defaults_saved = False;

typedef struct _param_opt_struct param_opt_struct;
struct _param_opt_struct {
	param_opt_struct *prev, *next;
	char *key;
	char *value;
	char **list;
};

/* 
 * This structure describes global (ie., server-wide) parameters.
 */
typedef struct
{
	char *szConfigBackend;
	char *smb_ports;
	char *dos_charset;
	char *unix_charset;
	char *display_charset;
	char *szPrintcapname;
	char *szEnumPortsCommand;
	char *szAddPrinterCommand;
	char *szDeletePrinterCommand;
	char *szOs2DriverMap;
	char *szLockDir;
	char *szPidDir;
	char *szRootdir;
	char *szDefaultService;
	char *szDfree;
	char *szGetQuota;
	char *szSetQuota;
	char *szMsgCommand;
	char *szHostsEquiv;
	char *szServerString;
	char *szAutoServices;
	char *szPasswdProgram;
	char *szPasswdChat;
	char *szLogFile;
	char *szConfigFile;
	char *szSMBPasswdFile;
	char *szPrivateDir;
	char **szPassdbBackend;
	char **szPreloadModules;
	char *szPasswordServer;
	char *szSocketOptions;
	char *szRealm;
	char *szAfsUsernameMap;
	int iAfsTokenLifetime;
 	char *szLogNtTokenCommand;
	char *szUsernameMap;
	char *szLogonScript;
	char *szLogonPath;
	char *szLogonDrive;
	char *szLogonHome;
	char **szWINSservers;
	char **szInterfaces;
	char *szRemoteAnnounce;
	char *szRemoteBrowseSync;
	char *szSocketAddress;
	char *szNISHomeMapName;
	char *szAnnounceVersion;	/* This is initialised in init_globals */
	char *szWorkgroup;
	char *szNetbiosName;
	char **szNetbiosAliases;
	char *szNetbiosScope;
	char *szDomainOtherSIDs;
	char *szNameResolveOrder;
	char *szPanicAction;
	char *szAddUserScript;
	char *szDelUserScript;
	char *szAddGroupScript;
	char *szDelGroupScript;
	char *szAddUserToGroupScript;
	char *szDelUserFromGroupScript;
	char *szSetPrimaryGroupScript;
	char *szAddMachineScript;
	char *szShutdownScript;
	char *szAbortShutdownScript;
	char *szCheckPasswordScript;
	char *szWINSHook;
	char *szWINSPartners;
	char *szUtmpDir;
	char *szWtmpDir;
	BOOL bUtmp;
	char *szIdmapUID;
	char *szIdmapGID;
	BOOL bEnableRidAlgorithm;
	int AlgorithmicRidBase;
	char *szTemplateHomedir;
	char *szTemplateShell;
	char *szWinbindSeparator;
	BOOL bWinbindEnumUsers;
	BOOL bWinbindEnumGroups;
	BOOL bWinbindUseDefaultDomain;
	BOOL bWinbindTrustedDomainsOnly;
	BOOL bWinbindNestedGroups;
	char *szWinbindBackend;
	char **szIdmapBackend;
	char **szPrinterDBBackend;
	char *szAddShareCommand;
	char *szChangeShareCommand;
	char *szDeleteShareCommand;
        char *szEventLogOpenCommand;
        char *szEventLogReadCommand;
        char *szEventLogClearCommand;
        char *szEventLogNumRecordsCommand;
        char *szEventLogOldestRecordCommand;
	char *szEventLogCloseCommand;
        char **szEventLogs;
	char *szGuestaccount;
	char *szManglingMethod;
	char **szServicesList;
	int mangle_prefix;
	int max_log_size;
	char *szLogLevel;
	int max_xmit;
	int max_mux;
	int max_open_files;
	int pwordlevel;
	int unamelevel;
	int deadtime;
	int maxprotocol;
	int minprotocol;
	int security;
	char **AuthMethods;
	BOOL paranoid_server_security;
	int maxdisksize;
	int lpqcachetime;
	int iMaxSmbdProcesses;
	BOOL bDisableSpoolss;
	int syslog;
	int os_level;
	int enhanced_browsing;
	int max_ttl;
	int max_wins_ttl;
	int min_wins_ttl;
	int lm_announce;
	int lm_interval;
	int announce_as;	/* This is initialised in init_globals */
	int machine_password_timeout;
	int change_notify_timeout;
	int map_to_guest;
	int min_passwd_length;
	int oplock_break_wait_time;
	int winbind_cache_time;
	int winbind_max_idle_children;
	int iLockSpinCount;
	int iLockSpinTime;
	char *szLdapMachineSuffix;
	char *szLdapUserSuffix;
	char *szLdapIdmapSuffix;
	char *szLdapGroupSuffix;
	char *szLdapPrinterSuffix;
#ifdef WITH_LDAP_SAMCONFIG
	int ldap_port;
	char *szLdapServer;
#endif
	int ldap_ssl;
	char *szLdapSuffix;
	char *szLdapAdminDn;
	char *szAclCompat;
	char *szCupsServer;
	int ldap_passwd_sync; 
	int ldap_replication_sleep;
	int ldap_timeout; /* This is initialised in init_globals */
	int ldap_page_size;
	BOOL ldap_delete_dn;
	BOOL bMsAddPrinterWizard;
	BOOL bDNSproxy;
	BOOL bWINSsupport;
	BOOL bWINSproxy;
	BOOL bLocalMaster;
	BOOL bPreferredMaster;
	BOOL bDomainMaster;
	BOOL bDomainLogons;
	BOOL bEncryptPasswords;
	BOOL bUpdateEncrypt;
	int  clientSchannel;
	int  serverSchannel;
	BOOL bNullPasswords;
	BOOL bObeyPamRestrictions;
	BOOL bLoadPrinters;
	int PrintcapCacheTime;
	BOOL bLargeReadwrite;
	BOOL bReadRaw;
	BOOL bWriteRaw;
	BOOL bReadbmpx;
	BOOL bSyslogOnly;
	BOOL bBrowseList;
	BOOL bNISHomeMap;
	BOOL bTimeServer;
	BOOL bBindInterfacesOnly;
	BOOL bPamPasswordChange;
	BOOL bUnixPasswdSync;
	BOOL bPasswdChatDebug;
	int iPasswdChatTimeout;
	BOOL bTimestampLogs;
	BOOL bNTSmbSupport;
	BOOL bNTPipeSupport;
	BOOL bNTStatusSupport;
	BOOL bStatCache;
	int iMaxStatCacheSize;
	BOOL bKernelOplocks;
	BOOL bAllowTrustedDomains;
	BOOL bLanmanAuth;
	BOOL bNTLMAuth;
	BOOL bUseSpnego;
	BOOL bClientLanManAuth;
	BOOL bClientNTLMv2Auth;
	BOOL bClientPlaintextAuth;
	BOOL bClientUseSpnego;
	BOOL bDebugHiresTimestamp;
	BOOL bDebugPid;
	BOOL bDebugUid;
	BOOL bHostMSDfs;
	BOOL bUseMmap;
	BOOL bHostnameLookups;
	BOOL bUnixExtensions;
	BOOL bDisableNetbios;
	BOOL bKernelChangeNotify;
	BOOL bUseKerberosKeytab;
	BOOL bDeferSharingViolations;
	BOOL bEnablePrivileges;
	BOOL bASUSupport;
	int restrict_anonymous;
	int name_cache_timeout;
	int client_signing;
	int server_signing;
	param_opt_struct *param_opt;
}
global;

static global Globals;

/* 
 * This structure describes a single service. 
 */
typedef struct
{
	BOOL valid;
	BOOL autoloaded;
	char *szService;
	char *szPath;
	char *szUsername;
	char **szInvalidUsers;
	char **szValidUsers;
	char **szAdminUsers;
	char *szCopy;
	char *szInclude;
	char *szPreExec;
	char *szPostExec;
	char *szRootPreExec;
	char *szRootPostExec;
	char *szCupsOptions;
	char *szPrintcommand;
	char *szLpqcommand;
	char *szLprmcommand;
	char *szLppausecommand;
	char *szLpresumecommand;
	char *szQueuepausecommand;
	char *szQueueresumecommand;
	char *szPrintername;
	char *szDontdescend;
	char **szHostsallow;
	char **szHostsdeny;
	char *szMagicScript;
	char *szMagicOutput;
	char *szMangledMap;
	char *szVetoFiles;
	char *szHideFiles;
	char *szVetoOplockFiles;
	char *comment;
	char *force_user;
	char *force_group;
	char **readlist;
	char **writelist;
	char **printer_admin;
	char *volume;
	char *fstype;
	char **szVfsObjects;
	char *szMSDfsProxy;
	char *szAioWriteBehind;
	int iMinPrintSpace;
	int iMaxPrintJobs;
	int iMaxReportedPrintJobs;
	int iWriteCacheSize;
	int iCreate_mask;
	int iCreate_force_mode;
	int iSecurity_mask;
	int iSecurity_force_mode;
	int iDir_mask;
	int iDir_force_mode;
	int iDir_Security_mask;
	int iDir_Security_force_mode;
	int iMaxConnections;
	int iDefaultCase;
	int iPrinting;
	int iOplockContentionLimit;
	int iCSCPolicy;
	int iBlock_size;
	BOOL bPreexecClose;
	BOOL bRootpreexecClose;
	int  iCaseSensitive;
	BOOL bCasePreserve;
	BOOL bShortCasePreserve;
	BOOL bHideDotFiles;
	BOOL bHideSpecialFiles;
	BOOL bHideUnReadable;
	BOOL bHideUnWriteableFiles;
	BOOL bBrowseable;
	BOOL bAvailable;
	BOOL bRead_only;
	BOOL bNo_set_dir;
	BOOL bGuest_only;
	BOOL bGuest_ok;
	BOOL bPrint_ok;
	BOOL bMap_system;
	BOOL bMap_hidden;
	BOOL bMap_archive;
	BOOL bStoreDosAttributes;
	BOOL bLocking;
	int iStrictLocking;
	BOOL bPosixLocking;
	BOOL bShareModes;
	BOOL bOpLocks;
	BOOL bLevel2OpLocks;
	BOOL bOnlyUser;
	BOOL bMangledNames;
	BOOL bWidelinks;
	BOOL bSymlinks;
	BOOL bSyncAlways;
	BOOL bStrictAllocate;
	BOOL bStrictSync;
	char magic_char;
	BOOL *copymap;
	BOOL bDeleteReadonly;
	BOOL bFakeOplocks;
	BOOL bDeleteVetoFiles;
	BOOL bDosFilemode;
	BOOL bDosFiletimes;
	BOOL bDosFiletimeResolution;
	BOOL bFakeDirCreateTimes;
	BOOL bBlockingLocks;
	BOOL bInheritPerms;
	BOOL bInheritACLS;
	BOOL bInheritOwner;
	BOOL bMSDfsRoot;
	BOOL bUseClientDriver;
	BOOL bDefaultDevmode;
	BOOL bForcePrintername;
	BOOL bNTAclSupport;
	BOOL bForceUnknownAclUser;
	BOOL bUseSendfile;
	BOOL bProfileAcls;
	BOOL bMap_acl_inherit;
	BOOL bAfs_Share;
	BOOL bEASupport;
	BOOL bAclCheckPermissions;
	int iallocation_roundup_size;
<<<<<<< HEAD
	int iAioReadSize;
	int iAioWriteSize;
=======
>>>>>>> ee7a1662
	param_opt_struct *param_opt;

	char dummy[3];		/* for alignment */
}
service;


/* This is a default service used to prime a services structure */
static service sDefault = {
	True,			/* valid */
	False,			/* not autoloaded */
	NULL,			/* szService */
	NULL,			/* szPath */
	NULL,			/* szUsername */
	NULL,			/* szInvalidUsers */
	NULL,			/* szValidUsers */
	NULL,			/* szAdminUsers */
	NULL,			/* szCopy */
	NULL,			/* szInclude */
	NULL,			/* szPreExec */
	NULL,			/* szPostExec */
	NULL,			/* szRootPreExec */
	NULL,			/* szRootPostExec */
	NULL,			/* szCupsOptions */
	NULL,			/* szPrintcommand */
	NULL,			/* szLpqcommand */
	NULL,			/* szLprmcommand */
	NULL,			/* szLppausecommand */
	NULL,			/* szLpresumecommand */
	NULL,			/* szQueuepausecommand */
	NULL,			/* szQueueresumecommand */
	NULL,			/* szPrintername */
	NULL,			/* szDontdescend */
	NULL,			/* szHostsallow */
	NULL,			/* szHostsdeny */
	NULL,			/* szMagicScript */
	NULL,			/* szMagicOutput */
	NULL,			/* szMangledMap */
	NULL,			/* szVetoFiles */
	NULL,			/* szHideFiles */
	NULL,			/* szVetoOplockFiles */
	NULL,			/* comment */
	NULL,			/* force user */
	NULL,			/* force group */
	NULL,			/* readlist */
	NULL,			/* writelist */
	NULL,			/* printer admin */
	NULL,			/* volume */
	NULL,			/* fstype */
	NULL,			/* vfs objects */
	NULL,                   /* szMSDfsProxy */
	NULL,			/* szAioWriteBehind */
	0,			/* iMinPrintSpace */
	1000,			/* iMaxPrintJobs */
	0,			/* iMaxReportedPrintJobs */
	0,			/* iWriteCacheSize */
	0744,			/* iCreate_mask */
	0000,			/* iCreate_force_mode */
	0777,			/* iSecurity_mask */
	0,			/* iSecurity_force_mode */
	0755,			/* iDir_mask */
	0000,			/* iDir_force_mode */
	0777,			/* iDir_Security_mask */
	0,			/* iDir_Security_force_mode */
	0,			/* iMaxConnections */
	CASE_LOWER,		/* iDefaultCase */
	DEFAULT_PRINTING,	/* iPrinting */
	2,			/* iOplockContentionLimit */
	0,			/* iCSCPolicy */
	1024,           /* iBlock_size */
	False,			/* bPreexecClose */
	False,			/* bRootpreexecClose */
	Auto,			/* case sensitive */
	True,			/* case preserve */
	True,			/* short case preserve */
	True,			/* bHideDotFiles */
	False,			/* bHideSpecialFiles */
	False,			/* bHideUnReadable */
	False,			/* bHideUnWriteableFiles */
	True,			/* bBrowseable */
	True,			/* bAvailable */
	True,			/* bRead_only */
	True,			/* bNo_set_dir */
	False,			/* bGuest_only */
	False,			/* bGuest_ok */
	False,			/* bPrint_ok */
	False,			/* bMap_system */
	False,			/* bMap_hidden */
	True,			/* bMap_archive */
	False,			/* bStoreDosAttributes */
	True,			/* bLocking */
	True,			/* iStrictLocking */
	True,			/* bPosixLocking */
	True,			/* bShareModes */
	True,			/* bOpLocks */
	True,			/* bLevel2OpLocks */
	False,			/* bOnlyUser */
	True,			/* bMangledNames */
	True,			/* bWidelinks */
	True,			/* bSymlinks */
	False,			/* bSyncAlways */
	False,			/* bStrictAllocate */
	False,			/* bStrictSync */
	'~',			/* magic char */
	NULL,			/* copymap */
	False,			/* bDeleteReadonly */
	False,			/* bFakeOplocks */
	False,			/* bDeleteVetoFiles */
	False,			/* bDosFilemode */
	True,			/* bDosFiletimes */
	False,			/* bDosFiletimeResolution */
	False,			/* bFakeDirCreateTimes */
	True,			/* bBlockingLocks */
	False,			/* bInheritPerms */
	False,			/* bInheritACLS */
	False,			/* bInheritOwner */
	False,			/* bMSDfsRoot */
	False,			/* bUseClientDriver */
	False,			/* bDefaultDevmode */
	False,			/* bForcePrintername */
	True,			/* bNTAclSupport */
	False,                  /* bForceUnknownAclUser */
	False,			/* bUseSendfile */
	False,			/* bProfileAcls */
	False,			/* bMap_acl_inherit */
	False,			/* bAfs_Share */
	False,			/* bEASupport */
	True,			/* bAclCheckPermissions */
	SMB_ROUNDUP_ALLOCATION_SIZE,		/* iallocation_roundup_size */
<<<<<<< HEAD
	0,			/* iAioReadSize */
	0,			/* iAioWriteSize */
=======
>>>>>>> ee7a1662
	
	NULL,			/* Parametric options */

	""			/* dummy */
};

/* local variables */
static service **ServicePtrs = NULL;
static int iNumServices = 0;
static int iServiceIndex = 0;
static BOOL bInGlobalSection = True;
static BOOL bGlobalOnly = False;
static int server_role;
static int default_server_announce;

#define NUMPARAMETERS (sizeof(parm_table) / sizeof(struct parm_struct))

/* prototypes for the special type handlers */
static BOOL handle_include( int snum, const char *pszParmValue, char **ptr);
static BOOL handle_copy( int snum, const char *pszParmValue, char **ptr);
static BOOL handle_netbios_name( int snum, const char *pszParmValue, char **ptr);
static BOOL handle_idmap_uid( int snum, const char *pszParmValue, char **ptr);
static BOOL handle_idmap_gid( int snum, const char *pszParmValue, char **ptr);
static BOOL handle_debug_list( int snum, const char *pszParmValue, char **ptr );
static BOOL handle_workgroup( int snum, const char *pszParmValue, char **ptr );
static BOOL handle_netbios_aliases( int snum, const char *pszParmValue, char **ptr );
static BOOL handle_netbios_scope( int snum, const char *pszParmValue, char **ptr );
static BOOL handle_charset( int snum, const char *pszParmValue, char **ptr );
static BOOL handle_acl_compatibility( int snum, const char *pszParmValue, char **ptr);
static BOOL handle_printing( int snum, const char *pszParmValue, char **ptr);
static BOOL handle_eventlog( int snum, const char *pszParmValue, char **ptr);

static void set_server_role(void);
static void set_default_server_announce_type(void);
static void set_allowed_client_auth(void);

static const struct enum_list enum_protocol[] = {
	{PROTOCOL_NT1, "NT1"},
	{PROTOCOL_LANMAN2, "LANMAN2"},
	{PROTOCOL_LANMAN1, "LANMAN1"},
	{PROTOCOL_CORE, "CORE"},
	{PROTOCOL_COREPLUS, "COREPLUS"},
	{PROTOCOL_COREPLUS, "CORE+"},
	{-1, NULL}
};

static const struct enum_list enum_security[] = {
	{SEC_SHARE, "SHARE"},
	{SEC_USER, "USER"},
	{SEC_SERVER, "SERVER"},
	{SEC_DOMAIN, "DOMAIN"},
#ifdef HAVE_ADS
	{SEC_ADS, "ADS"},
#endif
	{-1, NULL}
};

static const struct enum_list enum_printing[] = {
	{PRINT_SYSV, "sysv"},
	{PRINT_AIX, "aix"},
	{PRINT_HPUX, "hpux"},
	{PRINT_BSD, "bsd"},
	{PRINT_QNX, "qnx"},
	{PRINT_PLP, "plp"},
	{PRINT_LPRNG, "lprng"},
	{PRINT_CUPS, "cups"},
	{PRINT_LPRNT, "nt"},
	{PRINT_LPROS2, "os2"},
#ifdef DEVELOPER
	{PRINT_TEST, "test"},
	{PRINT_VLP, "vlp"},
#endif /* DEVELOPER */
	{-1, NULL}
};

static const struct enum_list enum_ldap_ssl[] = {
#ifdef WITH_LDAP_SAMCONFIG
	{LDAP_SSL_ON, "Yes"},
	{LDAP_SSL_ON, "yes"},
	{LDAP_SSL_ON, "on"},
	{LDAP_SSL_ON, "On"},
#endif
	{LDAP_SSL_OFF, "no"},
	{LDAP_SSL_OFF, "No"},
	{LDAP_SSL_OFF, "off"},
	{LDAP_SSL_OFF, "Off"},
	{LDAP_SSL_START_TLS, "start tls"},
	{LDAP_SSL_START_TLS, "Start_tls"},
	{-1, NULL}
};

static const struct enum_list enum_ldap_passwd_sync[] = {
	{LDAP_PASSWD_SYNC_OFF, "no"},
	{LDAP_PASSWD_SYNC_OFF, "No"},
	{LDAP_PASSWD_SYNC_OFF, "off"},
	{LDAP_PASSWD_SYNC_OFF, "Off"},
	{LDAP_PASSWD_SYNC_ON, "Yes"},
	{LDAP_PASSWD_SYNC_ON, "yes"},
	{LDAP_PASSWD_SYNC_ON, "on"},
	{LDAP_PASSWD_SYNC_ON, "On"},
	{LDAP_PASSWD_SYNC_ONLY, "Only"},
	{LDAP_PASSWD_SYNC_ONLY, "only"},
	{-1, NULL}
};

/* Types of machine we can announce as. */
#define ANNOUNCE_AS_NT_SERVER 1
#define ANNOUNCE_AS_WIN95 2
#define ANNOUNCE_AS_WFW 3
#define ANNOUNCE_AS_NT_WORKSTATION 4

static const struct enum_list enum_announce_as[] = {
	{ANNOUNCE_AS_NT_SERVER, "NT"},
	{ANNOUNCE_AS_NT_SERVER, "NT Server"},
	{ANNOUNCE_AS_NT_WORKSTATION, "NT Workstation"},
	{ANNOUNCE_AS_WIN95, "win95"},
	{ANNOUNCE_AS_WFW, "WfW"},
	{-1, NULL}
};

static const struct enum_list enum_case[] = {
	{CASE_LOWER, "lower"},
	{CASE_UPPER, "upper"},
	{-1, NULL}
};

static const struct enum_list enum_bool_auto[] = {
	{False, "No"},
	{False, "False"},
	{False, "0"},
	{True, "Yes"},
	{True, "True"},
	{True, "1"},
	{Auto, "Auto"},
	{-1, NULL}
};

/* Client-side offline caching policy types */
#define CSC_POLICY_MANUAL 0
#define CSC_POLICY_DOCUMENTS 1
#define CSC_POLICY_PROGRAMS 2
#define CSC_POLICY_DISABLE 3

static const struct enum_list enum_csc_policy[] = {
	{CSC_POLICY_MANUAL, "manual"},
	{CSC_POLICY_DOCUMENTS, "documents"},
	{CSC_POLICY_PROGRAMS, "programs"},
	{CSC_POLICY_DISABLE, "disable"},
	{-1, NULL}
};

/* SMB signing types. */
static const struct enum_list enum_smb_signing_vals[] = {
	{False, "No"},
	{False, "False"},
	{False, "0"},
	{False, "Off"},
	{False, "disabled"},
	{True, "Yes"},
	{True, "True"},
	{True, "1"},
	{True, "On"},
	{True, "enabled"},
	{Auto, "auto"},
	{Required, "required"},
	{Required, "mandatory"},
	{Required, "force"},
	{Required, "forced"},
	{Required, "enforced"},
	{-1, NULL}
};


/* 
   Do you want session setups at user level security with a invalid
   password to be rejected or allowed in as guest? WinNT rejects them
   but it can be a pain as it means "net view" needs to use a password

   You have 3 choices in the setting of map_to_guest:

   "Never" means session setups with an invalid password
   are rejected. This is the default.

   "Bad User" means session setups with an invalid password
   are rejected, unless the username does not exist, in which case it
   is treated as a guest login

   "Bad Password" means session setups with an invalid password
   are treated as a guest login

   Note that map_to_guest only has an effect in user or server
   level security.
*/

static const struct enum_list enum_map_to_guest[] = {
	{NEVER_MAP_TO_GUEST, "Never"},
	{MAP_TO_GUEST_ON_BAD_USER, "Bad User"},
	{MAP_TO_GUEST_ON_BAD_PASSWORD, "Bad Password"},
        {MAP_TO_GUEST_ON_BAD_UID, "Bad Uid"},
	{-1, NULL}
};

/* Note: We do not initialise the defaults union - it is not allowed in ANSI C
 *
 * The FLAG_HIDE is explicit. Paramters set this way do NOT appear in any edit
 * screen in SWAT. This is used to exclude parameters as well as to squash all
 * parameters that have been duplicated by pseudonyms.
 *
 * NOTE: To display a parameter in BASIC view set FLAG_BASIC
 *       Any parameter that does NOT have FLAG_ADVANCED will not disply at all
 *	 Set FLAG_SHARE and FLAG_PRINT to specifically display parameters in
 *        respective views.
 *
 * NOTE2: Handling of duplicated (synonym) paramters:
 *	Only the first occurance of a parameter should be enabled by FLAG_BASIC
 *	and/or FLAG_ADVANCED. All duplicates following the first mention should be
 *	set to FLAG_HIDE. ie: Make you must place the parameter that has the preferred
 *	name first, and all synonyms must follow it with the FLAG_HIDE attribute.
 */

static struct parm_struct parm_table[] = {
	{N_("Base Options"), P_SEP, P_SEPARATOR}, 

	{"config backend", P_STRING, P_GLOBAL, &Globals.szConfigBackend, NULL, NULL, FLAG_ADVANCED},
	{"dos charset", P_STRING, P_GLOBAL, &Globals.dos_charset, handle_charset, NULL, FLAG_ADVANCED}, 
	{"unix charset", P_STRING, P_GLOBAL, &Globals.unix_charset, handle_charset, NULL, FLAG_ADVANCED}, 
	{"display charset", P_STRING, P_GLOBAL, &Globals.display_charset, handle_charset, NULL, FLAG_ADVANCED}, 
	{"comment", P_STRING, P_LOCAL, &sDefault.comment, NULL, NULL, FLAG_BASIC | FLAG_ADVANCED | FLAG_SHARE | FLAG_PRINT}, 
	{"path", P_STRING, P_LOCAL, &sDefault.szPath, NULL, NULL, FLAG_BASIC | FLAG_ADVANCED | FLAG_SHARE | FLAG_PRINT}, 
	{"directory", P_STRING, P_LOCAL, &sDefault.szPath, NULL, NULL, FLAG_HIDE}, 
	{"workgroup", P_USTRING, P_GLOBAL, &Globals.szWorkgroup, handle_workgroup, NULL, FLAG_BASIC | FLAG_ADVANCED | FLAG_WIZARD}, 
#ifdef WITH_ADS
	{"realm", P_USTRING, P_GLOBAL, &Globals.szRealm, NULL, NULL, FLAG_BASIC | FLAG_ADVANCED | FLAG_WIZARD}, 
#endif
	{"netbios name", P_USTRING, P_GLOBAL, &Globals.szNetbiosName, handle_netbios_name, NULL, FLAG_BASIC | FLAG_ADVANCED | FLAG_WIZARD}, 
	{"netbios aliases", P_LIST, P_GLOBAL, &Globals.szNetbiosAliases, handle_netbios_aliases,  NULL, FLAG_ADVANCED}, 
	{"netbios scope", P_USTRING, P_GLOBAL, &Globals.szNetbiosScope, handle_netbios_scope,  NULL, FLAG_ADVANCED}, 
	{"server string", P_STRING, P_GLOBAL, &Globals.szServerString, NULL, NULL, FLAG_BASIC | FLAG_ADVANCED }, 
	{"interfaces", P_LIST, P_GLOBAL, &Globals.szInterfaces, NULL, NULL, FLAG_BASIC | FLAG_ADVANCED | FLAG_WIZARD}, 
	{"bind interfaces only", P_BOOL, P_GLOBAL, &Globals.bBindInterfacesOnly, NULL, NULL, FLAG_ADVANCED | FLAG_WIZARD}, 

	{N_("Security Options"), P_SEP, P_SEPARATOR}, 

	{"security", P_ENUM, P_GLOBAL, &Globals.security, NULL, enum_security, FLAG_BASIC | FLAG_ADVANCED | FLAG_WIZARD}, 
	{"auth methods", P_LIST, P_GLOBAL, &Globals.AuthMethods, NULL, NULL, FLAG_ADVANCED}, 
	{"encrypt passwords", P_BOOL, P_GLOBAL, &Globals.bEncryptPasswords, NULL, NULL, FLAG_BASIC | FLAG_ADVANCED | FLAG_WIZARD}, 
	{"update encrypted", P_BOOL, P_GLOBAL, &Globals.bUpdateEncrypt, NULL, NULL, FLAG_ADVANCED}, 
	{"client schannel", P_ENUM, P_GLOBAL, &Globals.clientSchannel, NULL, enum_bool_auto, FLAG_BASIC | FLAG_ADVANCED}, 
	{"server schannel", P_ENUM, P_GLOBAL, &Globals.serverSchannel, NULL, enum_bool_auto, FLAG_BASIC | FLAG_ADVANCED}, 
	{"allow trusted domains", P_BOOL, P_GLOBAL, &Globals.bAllowTrustedDomains, NULL, NULL, FLAG_ADVANCED}, 
	{"hosts equiv", P_STRING, P_GLOBAL, &Globals.szHostsEquiv, NULL, NULL, FLAG_ADVANCED}, 
	{"min password length", P_INTEGER, P_GLOBAL, &Globals.min_passwd_length, NULL, NULL, FLAG_DEPRECATED},
	{"min passwd length", P_INTEGER, P_GLOBAL, &Globals.min_passwd_length, NULL, NULL, FLAG_DEPRECATED}, 
	{"map to guest", P_ENUM, P_GLOBAL, &Globals.map_to_guest, NULL, enum_map_to_guest, FLAG_ADVANCED}, 
	{"null passwords", P_BOOL, P_GLOBAL, &Globals.bNullPasswords, NULL, NULL, FLAG_ADVANCED}, 
	{"obey pam restrictions", P_BOOL, P_GLOBAL, &Globals.bObeyPamRestrictions, NULL, NULL, FLAG_ADVANCED}, 
	{"password server", P_STRING, P_GLOBAL, &Globals.szPasswordServer, NULL, NULL, FLAG_ADVANCED | FLAG_WIZARD}, 
	{"smb passwd file", P_STRING, P_GLOBAL, &Globals.szSMBPasswdFile, NULL, NULL, FLAG_ADVANCED}, 
	{"private dir", P_STRING, P_GLOBAL, &Globals.szPrivateDir, NULL, NULL, FLAG_ADVANCED}, 
	{"passdb backend", P_LIST, P_GLOBAL, &Globals.szPassdbBackend, NULL, NULL, FLAG_ADVANCED | FLAG_WIZARD}, 
	{"algorithmic rid base", P_INTEGER, P_GLOBAL, &Globals.AlgorithmicRidBase, NULL, NULL, FLAG_ADVANCED}, 
	{"root directory", P_STRING, P_GLOBAL, &Globals.szRootdir, NULL, NULL, FLAG_ADVANCED}, 
	{"root dir", P_STRING, P_GLOBAL, &Globals.szRootdir, NULL, NULL, FLAG_HIDE}, 
	{"root", P_STRING, P_GLOBAL, &Globals.szRootdir, NULL, NULL, FLAG_HIDE}, 
	{"guest account", P_STRING, P_GLOBAL, &Globals.szGuestaccount, NULL, NULL, FLAG_BASIC | FLAG_ADVANCED}, 
	{"enable privileges", P_BOOL, P_GLOBAL, &Globals.bEnablePrivileges, NULL, NULL, FLAG_ADVANCED}, 

	{"pam password change", P_BOOL, P_GLOBAL, &Globals.bPamPasswordChange, NULL, NULL, FLAG_ADVANCED}, 
	{"passwd program", P_STRING, P_GLOBAL, &Globals.szPasswdProgram, NULL, NULL, FLAG_ADVANCED}, 
	{"passwd chat", P_STRING, P_GLOBAL, &Globals.szPasswdChat, NULL, NULL, FLAG_ADVANCED}, 
	{"passwd chat debug", P_BOOL, P_GLOBAL, &Globals.bPasswdChatDebug, NULL, NULL, FLAG_ADVANCED}, 
	{"passwd chat timeout", P_INTEGER, P_GLOBAL, &Globals.iPasswdChatTimeout, NULL, NULL, FLAG_ADVANCED}, 
	{"check password script", P_STRING, P_GLOBAL, &Globals.szCheckPasswordScript, NULL, NULL, FLAG_ADVANCED}, 
	{"username map", P_STRING, P_GLOBAL, &Globals.szUsernameMap, NULL, NULL, FLAG_ADVANCED}, 
	{"password level", P_INTEGER, P_GLOBAL, &Globals.pwordlevel, NULL, NULL, FLAG_ADVANCED}, 
	{"username level", P_INTEGER, P_GLOBAL, &Globals.unamelevel, NULL, NULL, FLAG_ADVANCED}, 
	{"unix password sync", P_BOOL, P_GLOBAL, &Globals.bUnixPasswdSync, NULL, NULL, FLAG_ADVANCED}, 
	{"restrict anonymous", P_INTEGER, P_GLOBAL, &Globals.restrict_anonymous, NULL, NULL, FLAG_ADVANCED}, 
	{"lanman auth", P_BOOL, P_GLOBAL, &Globals.bLanmanAuth, NULL, NULL, FLAG_ADVANCED}, 
	{"ntlm auth", P_BOOL, P_GLOBAL, &Globals.bNTLMAuth, NULL, NULL, FLAG_ADVANCED}, 
	{"client NTLMv2 auth", P_BOOL, P_GLOBAL, &Globals.bClientNTLMv2Auth, NULL, NULL, FLAG_ADVANCED}, 
	{"client lanman auth", P_BOOL, P_GLOBAL, &Globals.bClientLanManAuth, NULL, NULL, FLAG_ADVANCED}, 
	{"client plaintext auth", P_BOOL, P_GLOBAL, &Globals.bClientPlaintextAuth, NULL, NULL, FLAG_ADVANCED}, 

	{"username", P_STRING, P_LOCAL, &sDefault.szUsername, NULL, NULL, FLAG_ADVANCED | FLAG_GLOBAL | FLAG_SHARE}, 
	{"user", P_STRING, P_LOCAL, &sDefault.szUsername, NULL, NULL, FLAG_HIDE}, 
	{"users", P_STRING, P_LOCAL, &sDefault.szUsername, NULL, NULL, FLAG_HIDE}, 

	{"invalid users", P_LIST, P_LOCAL, &sDefault.szInvalidUsers, NULL, NULL, FLAG_ADVANCED | FLAG_GLOBAL | FLAG_SHARE}, 
	{"valid users", P_LIST, P_LOCAL, &sDefault.szValidUsers, NULL, NULL, FLAG_ADVANCED | FLAG_GLOBAL | FLAG_SHARE}, 
	{"admin users", P_LIST, P_LOCAL, &sDefault.szAdminUsers, NULL, NULL, FLAG_ADVANCED | FLAG_GLOBAL | FLAG_SHARE}, 
	{"read list", P_LIST, P_LOCAL, &sDefault.readlist, NULL, NULL, FLAG_ADVANCED | FLAG_GLOBAL | FLAG_SHARE}, 
	{"write list", P_LIST, P_LOCAL, &sDefault.writelist, NULL, NULL, FLAG_ADVANCED | FLAG_GLOBAL | FLAG_SHARE}, 
	{"printer admin", P_LIST, P_LOCAL, &sDefault.printer_admin, NULL, NULL, FLAG_ADVANCED | FLAG_GLOBAL | FLAG_PRINT | FLAG_DEPRECATED }, 
	{"force user", P_STRING, P_LOCAL, &sDefault.force_user, NULL, NULL, FLAG_ADVANCED | FLAG_SHARE}, 
	{"force group", P_STRING, P_LOCAL, &sDefault.force_group, NULL, NULL, FLAG_ADVANCED | FLAG_SHARE}, 
	{"group", P_STRING, P_LOCAL, &sDefault.force_group, NULL, NULL, FLAG_ADVANCED}, 

	{"read only", P_BOOL, P_LOCAL, &sDefault.bRead_only, NULL, NULL, FLAG_BASIC | FLAG_ADVANCED | FLAG_SHARE}, 
	{"write ok", P_BOOLREV, P_LOCAL, &sDefault.bRead_only, NULL, NULL, FLAG_HIDE}, 
	{"writeable", P_BOOLREV, P_LOCAL, &sDefault.bRead_only, NULL, NULL, FLAG_HIDE}, 
	{"writable", P_BOOLREV, P_LOCAL, &sDefault.bRead_only, NULL, NULL, FLAG_HIDE}, 

	{"acl check permissions", P_BOOL, P_LOCAL, &sDefault.bAclCheckPermissions, NULL, NULL, FLAG_ADVANCED | FLAG_GLOBAL | FLAG_SHARE},
	{"create mask", P_OCTAL, P_LOCAL, &sDefault.iCreate_mask, NULL, NULL, FLAG_ADVANCED | FLAG_GLOBAL | FLAG_SHARE}, 
	{"create mode", P_OCTAL, P_LOCAL, &sDefault.iCreate_mask, NULL, NULL, FLAG_HIDE}, 
	{"force create mode", P_OCTAL, P_LOCAL, &sDefault.iCreate_force_mode, NULL, NULL, FLAG_ADVANCED | FLAG_GLOBAL | FLAG_SHARE}, 
	{"security mask", P_OCTAL, P_LOCAL, &sDefault.iSecurity_mask, NULL, NULL, FLAG_ADVANCED | FLAG_GLOBAL | FLAG_SHARE}, 
	{"force security mode", P_OCTAL, P_LOCAL, &sDefault.iSecurity_force_mode, NULL, NULL, FLAG_ADVANCED | FLAG_GLOBAL | FLAG_SHARE}, 
	{"directory mask", P_OCTAL, P_LOCAL, &sDefault.iDir_mask, NULL, NULL, FLAG_ADVANCED | FLAG_GLOBAL | FLAG_SHARE}, 
	{"directory mode", P_OCTAL, P_LOCAL, &sDefault.iDir_mask, NULL, NULL, FLAG_ADVANCED | FLAG_GLOBAL}, 
	{"force directory mode", P_OCTAL, P_LOCAL, &sDefault.iDir_force_mode, NULL, NULL, FLAG_ADVANCED | FLAG_GLOBAL | FLAG_SHARE}, 
	{"directory security mask", P_OCTAL, P_LOCAL, &sDefault.iDir_Security_mask, NULL, NULL, FLAG_ADVANCED | FLAG_GLOBAL | FLAG_SHARE}, 
	{"force directory security mode", P_OCTAL, P_LOCAL, &sDefault.iDir_Security_force_mode, NULL, NULL, FLAG_ADVANCED | FLAG_GLOBAL | FLAG_SHARE}, 
	{"force unknown acl user", P_BOOL, P_LOCAL, &sDefault.bForceUnknownAclUser, NULL, NULL, FLAG_ADVANCED | FLAG_GLOBAL | FLAG_SHARE},
	{"inherit permissions", P_BOOL, P_LOCAL, &sDefault.bInheritPerms, NULL, NULL, FLAG_ADVANCED | FLAG_SHARE}, 
	{"inherit acls", P_BOOL, P_LOCAL, &sDefault.bInheritACLS, NULL, NULL, FLAG_ADVANCED | FLAG_SHARE}, 
	{"inherit owner", P_BOOL, P_LOCAL, &sDefault.bInheritOwner, NULL, NULL, FLAG_ADVANCED | FLAG_SHARE}, 
	{"guest only", P_BOOL, P_LOCAL, &sDefault.bGuest_only, NULL, NULL, FLAG_ADVANCED | FLAG_SHARE}, 
	{"only guest", P_BOOL, P_LOCAL, &sDefault.bGuest_only, NULL, NULL, FLAG_HIDE}, 

	{"guest ok", P_BOOL, P_LOCAL, &sDefault.bGuest_ok, NULL, NULL, FLAG_BASIC | FLAG_ADVANCED | FLAG_SHARE | FLAG_PRINT}, 
	{"public", P_BOOL, P_LOCAL, &sDefault.bGuest_ok, NULL, NULL, FLAG_HIDE}, 

	{"only user", P_BOOL, P_LOCAL, &sDefault.bOnlyUser, NULL, NULL, FLAG_ADVANCED | FLAG_SHARE | FLAG_DEPRECATED}, 
	{"hosts allow", P_LIST, P_LOCAL, &sDefault.szHostsallow, NULL, NULL, FLAG_GLOBAL | FLAG_BASIC | FLAG_ADVANCED | FLAG_SHARE | FLAG_PRINT}, 
	{"allow hosts", P_LIST, P_LOCAL, &sDefault.szHostsallow, NULL, NULL, FLAG_HIDE}, 
	{"hosts deny", P_LIST, P_LOCAL, &sDefault.szHostsdeny, NULL, NULL, FLAG_GLOBAL | FLAG_BASIC | FLAG_ADVANCED | FLAG_SHARE | FLAG_PRINT}, 
	{"deny hosts", P_LIST, P_LOCAL, &sDefault.szHostsdeny, NULL, NULL, FLAG_HIDE}, 
	{"preload modules", P_LIST, P_GLOBAL, &Globals.szPreloadModules, NULL, NULL, FLAG_ADVANCED | FLAG_GLOBAL}, 
	{"use kerberos keytab", P_BOOL, P_GLOBAL, &Globals.bUseKerberosKeytab, NULL, NULL, FLAG_ADVANCED}, 

	{N_("Logging Options"), P_SEP, P_SEPARATOR}, 

	{"log level", P_STRING, P_GLOBAL, &Globals.szLogLevel, handle_debug_list, NULL, FLAG_ADVANCED}, 
	{"debuglevel", P_STRING, P_GLOBAL, &Globals.szLogLevel, handle_debug_list, NULL, FLAG_HIDE}, 
	{"syslog", P_INTEGER, P_GLOBAL, &Globals.syslog, NULL, NULL, FLAG_ADVANCED}, 
	{"syslog only", P_BOOL, P_GLOBAL, &Globals.bSyslogOnly, NULL, NULL, FLAG_ADVANCED}, 
	{"log file", P_STRING, P_GLOBAL, &Globals.szLogFile, NULL, NULL, FLAG_ADVANCED}, 

	{"max log size", P_INTEGER, P_GLOBAL, &Globals.max_log_size, NULL, NULL, FLAG_ADVANCED}, 
	{"debug timestamp", P_BOOL, P_GLOBAL, &Globals.bTimestampLogs, NULL, NULL, FLAG_ADVANCED}, 
	{"timestamp logs", P_BOOL, P_GLOBAL, &Globals.bTimestampLogs, NULL, NULL, FLAG_ADVANCED}, 
	{"debug hires timestamp", P_BOOL, P_GLOBAL, &Globals.bDebugHiresTimestamp, NULL, NULL, FLAG_ADVANCED}, 
	{"debug pid", P_BOOL, P_GLOBAL, &Globals.bDebugPid, NULL, NULL, FLAG_ADVANCED}, 
	{"debug uid", P_BOOL, P_GLOBAL, &Globals.bDebugUid, NULL, NULL, FLAG_ADVANCED}, 

	{N_("Protocol Options"), P_SEP, P_SEPARATOR}, 

	{"allocation roundup size", P_INTEGER, P_LOCAL, &sDefault.iallocation_roundup_size, NULL, NULL, FLAG_ADVANCED}, 
<<<<<<< HEAD
	{"aio read size", P_INTEGER, P_LOCAL, &sDefault.iAioReadSize, NULL, NULL, FLAG_ADVANCED}, 
	{"aio write size", P_INTEGER, P_LOCAL, &sDefault.iAioWriteSize, NULL, NULL, FLAG_ADVANCED}, 
	{"aio write behind", P_STRING, P_LOCAL, &sDefault.szAioWriteBehind, NULL, NULL, FLAG_ADVANCED | FLAG_SHARE | FLAG_GLOBAL }, 
=======
>>>>>>> ee7a1662
	{"smb ports", P_STRING, P_GLOBAL, &Globals.smb_ports, NULL, NULL, FLAG_ADVANCED}, 
	{"large readwrite", P_BOOL, P_GLOBAL, &Globals.bLargeReadwrite, NULL, NULL, FLAG_ADVANCED}, 
	{"max protocol", P_ENUM, P_GLOBAL, &Globals.maxprotocol, NULL, enum_protocol, FLAG_ADVANCED}, 
	{"protocol", P_ENUM, P_GLOBAL, &Globals.maxprotocol, NULL, enum_protocol, FLAG_ADVANCED}, 
	{"min protocol", P_ENUM, P_GLOBAL, &Globals.minprotocol, NULL, enum_protocol, FLAG_ADVANCED}, 
	{"read bmpx", P_BOOL, P_GLOBAL, &Globals.bReadbmpx, NULL, NULL, FLAG_ADVANCED}, 
	{"read raw", P_BOOL, P_GLOBAL, &Globals.bReadRaw, NULL, NULL, FLAG_ADVANCED}, 
	{"write raw", P_BOOL, P_GLOBAL, &Globals.bWriteRaw, NULL, NULL, FLAG_ADVANCED}, 
	{"disable netbios", P_BOOL, P_GLOBAL, &Globals.bDisableNetbios, NULL, NULL, FLAG_ADVANCED}, 

	{"acl compatibility", P_STRING, P_GLOBAL, &Globals.szAclCompat, handle_acl_compatibility,  NULL, FLAG_ADVANCED | FLAG_SHARE | FLAG_GLOBAL}, 
	{"defer sharing violations", P_BOOL, P_GLOBAL, &Globals.bDeferSharingViolations, NULL, NULL, FLAG_ADVANCED | FLAG_GLOBAL},
	{"ea support", P_BOOL, P_LOCAL, &sDefault.bEASupport, NULL, NULL, FLAG_ADVANCED | FLAG_SHARE | FLAG_GLOBAL}, 
	{"nt acl support", P_BOOL, P_LOCAL, &sDefault.bNTAclSupport, NULL, NULL, FLAG_ADVANCED | FLAG_SHARE | FLAG_GLOBAL}, 
	{"nt pipe support", P_BOOL, P_GLOBAL, &Globals.bNTPipeSupport, NULL, NULL, FLAG_ADVANCED}, 
	{"nt status support", P_BOOL, P_GLOBAL, &Globals.bNTStatusSupport, NULL, NULL, FLAG_ADVANCED}, 
	{"profile acls", P_BOOL, P_LOCAL, &sDefault.bProfileAcls, NULL, NULL, FLAG_ADVANCED | FLAG_GLOBAL | FLAG_SHARE}, 

	{"announce version", P_STRING, P_GLOBAL, &Globals.szAnnounceVersion, NULL, NULL, FLAG_ADVANCED}, 
	{"announce as", P_ENUM, P_GLOBAL, &Globals.announce_as, NULL, enum_announce_as,  FLAG_ADVANCED}, 
	{"map acl inherit", P_BOOL, P_LOCAL, &sDefault.bMap_acl_inherit, NULL, NULL, FLAG_ADVANCED | FLAG_SHARE | FLAG_GLOBAL}, 
	{"afs share", P_BOOL, P_LOCAL, &sDefault.bAfs_Share, NULL, NULL, FLAG_ADVANCED | FLAG_SHARE | FLAG_GLOBAL},
	{"max mux", P_INTEGER, P_GLOBAL, &Globals.max_mux, NULL, NULL, FLAG_ADVANCED}, 
	{"max xmit", P_INTEGER, P_GLOBAL, &Globals.max_xmit, NULL, NULL, FLAG_ADVANCED}, 

	{"name resolve order", P_STRING, P_GLOBAL, &Globals.szNameResolveOrder, NULL, NULL, FLAG_ADVANCED | FLAG_WIZARD}, 
	{"max ttl", P_INTEGER, P_GLOBAL, &Globals.max_ttl, NULL, NULL, FLAG_ADVANCED}, 
	{"max wins ttl", P_INTEGER, P_GLOBAL, &Globals.max_wins_ttl, NULL, NULL, FLAG_ADVANCED}, 
	{"min wins ttl", P_INTEGER, P_GLOBAL, &Globals.min_wins_ttl, NULL, NULL, FLAG_ADVANCED}, 
	{"time server", P_BOOL, P_GLOBAL, &Globals.bTimeServer, NULL, NULL, FLAG_ADVANCED}, 
	{"unix extensions", P_BOOL, P_GLOBAL, &Globals.bUnixExtensions, NULL, NULL, FLAG_ADVANCED}, 
	{"use spnego", P_BOOL, P_GLOBAL, &Globals.bUseSpnego, NULL, NULL, FLAG_ADVANCED}, 
	{"client signing", P_ENUM, P_GLOBAL, &Globals.client_signing, NULL, enum_smb_signing_vals, FLAG_ADVANCED}, 
	{"server signing", P_ENUM, P_GLOBAL, &Globals.server_signing, NULL, enum_smb_signing_vals, FLAG_ADVANCED}, 
	{"client use spnego", P_BOOL, P_GLOBAL, &Globals.bClientUseSpnego, NULL, NULL, FLAG_ADVANCED}, 

	{"enable asu support", P_BOOL, P_GLOBAL, &Globals.bASUSupport, NULL, NULL, FLAG_ADVANCED}, 
	{"enable svcctl", P_LIST, P_GLOBAL, &Globals.szServicesList, NULL, NULL, FLAG_ADVANCED},

	{N_("Tuning Options"), P_SEP, P_SEPARATOR}, 

	{"block size", P_INTEGER, P_LOCAL, &sDefault.iBlock_size, NULL, NULL, FLAG_ADVANCED | FLAG_SHARE | FLAG_GLOBAL}, 
	{"change notify timeout", P_INTEGER, P_GLOBAL, &Globals.change_notify_timeout, NULL, NULL, FLAG_ADVANCED}, 
	{"deadtime", P_INTEGER, P_GLOBAL, &Globals.deadtime, NULL, NULL, FLAG_ADVANCED}, 
	{"getwd cache", P_BOOL, P_GLOBAL, &use_getwd_cache, NULL, NULL, FLAG_ADVANCED}, 
	{"keepalive", P_INTEGER, P_GLOBAL, &keepalive, NULL, NULL, FLAG_ADVANCED}, 
	{"kernel change notify", P_BOOL, P_GLOBAL, &Globals.bKernelChangeNotify, NULL, NULL, FLAG_ADVANCED}, 

	{"lpq cache time", P_INTEGER, P_GLOBAL, &Globals.lpqcachetime, NULL, NULL, FLAG_ADVANCED}, 
	{"max smbd processes", P_INTEGER, P_GLOBAL, &Globals.iMaxSmbdProcesses, NULL, NULL, FLAG_ADVANCED}, 
	{"max connections", P_INTEGER, P_LOCAL, &sDefault.iMaxConnections, NULL, NULL, FLAG_ADVANCED | FLAG_SHARE}, 
	{"paranoid server security", P_BOOL, P_GLOBAL, &Globals.paranoid_server_security, NULL, NULL, FLAG_ADVANCED}, 
	{"max disk size", P_INTEGER, P_GLOBAL, &Globals.maxdisksize, NULL, NULL, FLAG_ADVANCED}, 
	{"max open files", P_INTEGER, P_GLOBAL, &Globals.max_open_files, NULL, NULL, FLAG_ADVANCED}, 
	{"min print space", P_INTEGER, P_LOCAL, &sDefault.iMinPrintSpace, NULL, NULL, FLAG_ADVANCED | FLAG_PRINT}, 

	{"socket options", P_GSTRING, P_GLOBAL, user_socket_options, NULL, NULL, FLAG_ADVANCED}, 
	{"strict allocate", P_BOOL, P_LOCAL, &sDefault.bStrictAllocate, NULL, NULL, FLAG_ADVANCED | FLAG_SHARE}, 
	{"strict sync", P_BOOL, P_LOCAL, &sDefault.bStrictSync, NULL, NULL, FLAG_ADVANCED | FLAG_SHARE}, 
	{"sync always", P_BOOL, P_LOCAL, &sDefault.bSyncAlways, NULL, NULL, FLAG_ADVANCED | FLAG_SHARE}, 
	{"use mmap", P_BOOL, P_GLOBAL, &Globals.bUseMmap, NULL, NULL, FLAG_ADVANCED}, 
	{"use sendfile", P_BOOL, P_LOCAL, &sDefault.bUseSendfile, NULL, NULL, FLAG_ADVANCED | FLAG_SHARE}, 
	{"hostname lookups", P_BOOL, P_GLOBAL, &Globals.bHostnameLookups, NULL, NULL, FLAG_ADVANCED}, 
	{"write cache size", P_INTEGER, P_LOCAL, &sDefault.iWriteCacheSize, NULL, NULL, FLAG_ADVANCED | FLAG_SHARE | FLAG_DEPRECATED}, 

	{"name cache timeout", P_INTEGER, P_GLOBAL, &Globals.name_cache_timeout, NULL, NULL, FLAG_ADVANCED}, 

	{N_("Printing Options"), P_SEP, P_SEPARATOR}, 

	{"max reported print jobs", P_INTEGER, P_LOCAL, &sDefault.iMaxReportedPrintJobs, NULL, NULL, FLAG_ADVANCED | FLAG_PRINT}, 
	{"max print jobs", P_INTEGER, P_LOCAL, &sDefault.iMaxPrintJobs, NULL, NULL, FLAG_ADVANCED | FLAG_PRINT}, 
	{"load printers", P_BOOL, P_GLOBAL, &Globals.bLoadPrinters, NULL, NULL, FLAG_ADVANCED | FLAG_PRINT}, 
	{"printcap cache time", P_INTEGER, P_GLOBAL, &Globals.PrintcapCacheTime, NULL, NULL, FLAG_ADVANCED | FLAG_PRINT}, 
	{"printcap name", P_STRING, P_GLOBAL, &Globals.szPrintcapname, NULL, NULL, FLAG_ADVANCED | FLAG_PRINT}, 
	{"printcap", P_STRING, P_GLOBAL, &Globals.szPrintcapname, NULL, NULL, FLAG_HIDE}, 
	{"printable", P_BOOL, P_LOCAL, &sDefault.bPrint_ok, NULL, NULL, FLAG_ADVANCED | FLAG_PRINT}, 
	{"print ok", P_BOOL, P_LOCAL, &sDefault.bPrint_ok, NULL, NULL, FLAG_HIDE}, 
	{"printing", P_ENUM, P_LOCAL, &sDefault.iPrinting, handle_printing, enum_printing, FLAG_ADVANCED | FLAG_PRINT | FLAG_GLOBAL}, 
	{"cups options", P_STRING, P_LOCAL, &sDefault.szCupsOptions, NULL, NULL, FLAG_ADVANCED | FLAG_PRINT | FLAG_GLOBAL}, 
	{"cups server", P_STRING, P_GLOBAL, &Globals.szCupsServer, NULL, NULL, FLAG_ADVANCED | FLAG_PRINT | FLAG_GLOBAL}, 
	{"print command", P_STRING, P_LOCAL, &sDefault.szPrintcommand, NULL, NULL, FLAG_ADVANCED | FLAG_PRINT | FLAG_GLOBAL}, 
	{"disable spoolss", P_BOOL, P_GLOBAL, &Globals.bDisableSpoolss, NULL, NULL, FLAG_ADVANCED | FLAG_PRINT | FLAG_GLOBAL}, 
	{"enable spoolss", P_BOOLREV, P_GLOBAL, &Globals.bDisableSpoolss, NULL, NULL, FLAG_HIDE}, 
	{"lpq command", P_STRING, P_LOCAL, &sDefault.szLpqcommand, NULL, NULL, FLAG_ADVANCED | FLAG_PRINT | FLAG_GLOBAL}, 
	{"lprm command", P_STRING, P_LOCAL, &sDefault.szLprmcommand, NULL, NULL, FLAG_ADVANCED | FLAG_PRINT | FLAG_GLOBAL}, 
	{"lppause command", P_STRING, P_LOCAL, &sDefault.szLppausecommand, NULL, NULL, FLAG_ADVANCED | FLAG_PRINT | FLAG_GLOBAL}, 
	{"lpresume command", P_STRING, P_LOCAL, &sDefault.szLpresumecommand, NULL, NULL, FLAG_ADVANCED | FLAG_PRINT | FLAG_GLOBAL}, 
	{"queuepause command", P_STRING, P_LOCAL, &sDefault.szQueuepausecommand, NULL, NULL, FLAG_ADVANCED | FLAG_PRINT | FLAG_GLOBAL}, 
	{"queueresume command", P_STRING, P_LOCAL, &sDefault.szQueueresumecommand, NULL, NULL, FLAG_ADVANCED | FLAG_PRINT | FLAG_GLOBAL}, 

	{"enumports command", P_STRING, P_GLOBAL, &Globals.szEnumPortsCommand, NULL, NULL, FLAG_ADVANCED}, 
	{"addprinter command", P_STRING, P_GLOBAL, &Globals.szAddPrinterCommand, NULL, NULL, FLAG_ADVANCED}, 
	{"deleteprinter command", P_STRING, P_GLOBAL, &Globals.szDeletePrinterCommand, NULL, NULL, FLAG_ADVANCED}, 
	{"show add printer wizard", P_BOOL, P_GLOBAL, &Globals.bMsAddPrinterWizard, NULL, NULL, FLAG_ADVANCED}, 
	{"os2 driver map", P_STRING, P_GLOBAL, &Globals.szOs2DriverMap, NULL, NULL, FLAG_ADVANCED}, 

	{"printer name", P_STRING, P_LOCAL, &sDefault.szPrintername, NULL, NULL, FLAG_ADVANCED | FLAG_PRINT}, 
	{"printer", P_STRING, P_LOCAL, &sDefault.szPrintername, NULL, NULL, FLAG_HIDE}, 
	{"use client driver", P_BOOL, P_LOCAL, &sDefault.bUseClientDriver, NULL, NULL, FLAG_ADVANCED | FLAG_PRINT}, 
	{"default devmode", P_BOOL, P_LOCAL, &sDefault.bDefaultDevmode, NULL, NULL, FLAG_ADVANCED | FLAG_PRINT}, 
	{"force printername", P_BOOL, P_LOCAL, &sDefault.bForcePrintername, NULL, NULL, FLAG_ADVANCED | FLAG_PRINT}, 

	{N_("Filename Handling"), P_SEP, P_SEPARATOR}, 
	{"mangling method", P_STRING, P_GLOBAL, &Globals.szManglingMethod, NULL, NULL, FLAG_ADVANCED}, 
	{"mangle prefix", P_INTEGER, P_GLOBAL, &Globals.mangle_prefix, NULL, NULL, FLAG_ADVANCED}, 

	{"default case", P_ENUM, P_LOCAL, &sDefault.iDefaultCase, NULL, enum_case, FLAG_ADVANCED | FLAG_SHARE}, 
	{"case sensitive", P_ENUM, P_LOCAL, &sDefault.iCaseSensitive, NULL, enum_bool_auto, FLAG_ADVANCED | FLAG_SHARE | FLAG_GLOBAL}, 
	{"casesignames", P_ENUM, P_LOCAL, &sDefault.iCaseSensitive, NULL, enum_bool_auto, FLAG_ADVANCED | FLAG_SHARE | FLAG_GLOBAL | FLAG_HIDE}, 
	{"preserve case", P_BOOL, P_LOCAL, &sDefault.bCasePreserve, NULL, NULL, FLAG_ADVANCED | FLAG_SHARE | FLAG_GLOBAL}, 
	{"short preserve case", P_BOOL, P_LOCAL, &sDefault.bShortCasePreserve, NULL, NULL, FLAG_ADVANCED | FLAG_SHARE | FLAG_GLOBAL}, 
	{"mangling char", P_CHAR, P_LOCAL, &sDefault.magic_char, NULL, NULL, FLAG_ADVANCED | FLAG_SHARE | FLAG_GLOBAL}, 
	{"hide dot files", P_BOOL, P_LOCAL, &sDefault.bHideDotFiles, NULL, NULL, FLAG_ADVANCED | FLAG_SHARE | FLAG_GLOBAL}, 
	{"hide special files", P_BOOL, P_LOCAL, &sDefault.bHideSpecialFiles, NULL, NULL, FLAG_ADVANCED | FLAG_SHARE | FLAG_GLOBAL}, 
	{"hide unreadable", P_BOOL, P_LOCAL, &sDefault.bHideUnReadable, NULL, NULL, FLAG_ADVANCED | FLAG_SHARE | FLAG_GLOBAL}, 
	{"hide unwriteable files", P_BOOL, P_LOCAL, &sDefault.bHideUnWriteableFiles, NULL, NULL, FLAG_ADVANCED | FLAG_SHARE | FLAG_GLOBAL}, 
	{"delete veto files", P_BOOL, P_LOCAL, &sDefault.bDeleteVetoFiles, NULL, NULL, FLAG_ADVANCED | FLAG_SHARE | FLAG_GLOBAL}, 
	{"veto files", P_STRING, P_LOCAL, &sDefault.szVetoFiles, NULL, NULL, FLAG_ADVANCED | FLAG_SHARE | FLAG_GLOBAL }, 
	{"hide files", P_STRING, P_LOCAL, &sDefault.szHideFiles, NULL, NULL, FLAG_ADVANCED | FLAG_SHARE | FLAG_GLOBAL }, 
	{"veto oplock files", P_STRING, P_LOCAL, &sDefault.szVetoOplockFiles, NULL, NULL, FLAG_ADVANCED | FLAG_SHARE | FLAG_GLOBAL }, 
	{"map system", P_BOOL, P_LOCAL, &sDefault.bMap_system, NULL, NULL, FLAG_ADVANCED | FLAG_SHARE | FLAG_GLOBAL}, 
	{"map hidden", P_BOOL, P_LOCAL, &sDefault.bMap_hidden, NULL, NULL, FLAG_ADVANCED | FLAG_SHARE | FLAG_GLOBAL}, 
	{"map archive", P_BOOL, P_LOCAL, &sDefault.bMap_archive, NULL, NULL, FLAG_ADVANCED | FLAG_SHARE | FLAG_GLOBAL}, 
	{"mangled names", P_BOOL, P_LOCAL, &sDefault.bMangledNames, NULL, NULL, FLAG_ADVANCED | FLAG_SHARE | FLAG_GLOBAL}, 
	{"mangled map", P_STRING, P_LOCAL, &sDefault.szMangledMap, NULL, NULL, FLAG_ADVANCED | FLAG_SHARE | FLAG_GLOBAL | FLAG_DEPRECATED }, 
	{"max stat cache size", P_INTEGER, P_GLOBAL, &Globals.iMaxStatCacheSize, NULL, NULL, FLAG_ADVANCED}, 
	{"stat cache", P_BOOL, P_GLOBAL, &Globals.bStatCache, NULL, NULL, FLAG_ADVANCED}, 
	{"store dos attributes", P_BOOL, P_LOCAL, &sDefault.bStoreDosAttributes, NULL, NULL, FLAG_ADVANCED | FLAG_SHARE | FLAG_GLOBAL}, 

	{N_("Domain Options"), P_SEP, P_SEPARATOR}, 

	{"machine password timeout", P_INTEGER, P_GLOBAL, &Globals.machine_password_timeout, NULL, NULL, FLAG_ADVANCED | FLAG_WIZARD}, 

	{N_("Logon Options"), P_SEP, P_SEPARATOR}, 

	{"add user script", P_STRING, P_GLOBAL, &Globals.szAddUserScript, NULL, NULL, FLAG_ADVANCED}, 
	{"delete user script", P_STRING, P_GLOBAL, &Globals.szDelUserScript, NULL, NULL, FLAG_ADVANCED}, 
	{"add group script", P_STRING, P_GLOBAL, &Globals.szAddGroupScript, NULL, NULL, FLAG_ADVANCED}, 
	{"delete group script", P_STRING, P_GLOBAL, &Globals.szDelGroupScript, NULL, NULL, FLAG_ADVANCED}, 
	{"add user to group script", P_STRING, P_GLOBAL, &Globals.szAddUserToGroupScript, NULL, NULL, FLAG_ADVANCED}, 
	{"delete user from group script", P_STRING, P_GLOBAL, &Globals.szDelUserFromGroupScript, NULL, NULL, FLAG_ADVANCED}, 
	{"set primary group script", P_STRING, P_GLOBAL, &Globals.szSetPrimaryGroupScript, NULL, NULL, FLAG_ADVANCED}, 
	{"add machine script", P_STRING, P_GLOBAL, &Globals.szAddMachineScript, NULL, NULL, FLAG_ADVANCED}, 
	{"shutdown script", P_STRING, P_GLOBAL, &Globals.szShutdownScript, NULL, NULL, FLAG_ADVANCED}, 
	{"abort shutdown script", P_STRING, P_GLOBAL, &Globals.szAbortShutdownScript, NULL, NULL, FLAG_ADVANCED}, 

	{"logon script", P_STRING, P_GLOBAL, &Globals.szLogonScript, NULL, NULL, FLAG_ADVANCED}, 
	{"logon path", P_STRING, P_GLOBAL, &Globals.szLogonPath, NULL, NULL, FLAG_ADVANCED}, 
	{"logon drive", P_STRING, P_GLOBAL, &Globals.szLogonDrive, NULL, NULL, FLAG_ADVANCED}, 
	{"logon home", P_STRING, P_GLOBAL, &Globals.szLogonHome, NULL, NULL, FLAG_ADVANCED}, 
	{"domain logons", P_BOOL, P_GLOBAL, &Globals.bDomainLogons, NULL, NULL, FLAG_ADVANCED}, 

	{N_("Browse Options"), P_SEP, P_SEPARATOR}, 

	{"os level", P_INTEGER, P_GLOBAL, &Globals.os_level, NULL, NULL, FLAG_BASIC | FLAG_ADVANCED}, 
	{"lm announce", P_ENUM, P_GLOBAL, &Globals.lm_announce, NULL, enum_bool_auto, FLAG_ADVANCED}, 
	{"lm interval", P_INTEGER, P_GLOBAL, &Globals.lm_interval, NULL, NULL, FLAG_ADVANCED}, 
	{"preferred master", P_ENUM, P_GLOBAL, &Globals.bPreferredMaster, NULL, enum_bool_auto, FLAG_BASIC | FLAG_ADVANCED}, 
	{"prefered master", P_ENUM, P_GLOBAL, &Globals.bPreferredMaster, NULL, enum_bool_auto, FLAG_HIDE}, 
	{"local master", P_BOOL, P_GLOBAL, &Globals.bLocalMaster, NULL, NULL, FLAG_BASIC | FLAG_ADVANCED}, 
	{"domain master", P_ENUM, P_GLOBAL, &Globals.bDomainMaster, NULL, enum_bool_auto, FLAG_BASIC | FLAG_ADVANCED}, 
	{"browse list", P_BOOL, P_GLOBAL, &Globals.bBrowseList, NULL, NULL, FLAG_ADVANCED}, 
	{"browseable", P_BOOL, P_LOCAL, &sDefault.bBrowseable, NULL, NULL, FLAG_BASIC | FLAG_ADVANCED | FLAG_SHARE | FLAG_PRINT}, 
	{"browsable", P_BOOL, P_LOCAL, &sDefault.bBrowseable, NULL, NULL, FLAG_HIDE}, 
	{"enhanced browsing", P_BOOL, P_GLOBAL, &Globals.enhanced_browsing, NULL, NULL, FLAG_ADVANCED}, 

	{N_("WINS Options"), P_SEP, P_SEPARATOR}, 

	{"dns proxy", P_BOOL, P_GLOBAL, &Globals.bDNSproxy, NULL, NULL, FLAG_ADVANCED}, 
	{"wins proxy", P_BOOL, P_GLOBAL, &Globals.bWINSproxy, NULL, NULL, FLAG_ADVANCED}, 

	{"wins server", P_LIST, P_GLOBAL, &Globals.szWINSservers, NULL, NULL, FLAG_BASIC | FLAG_ADVANCED | FLAG_WIZARD}, 
	{"wins support", P_BOOL, P_GLOBAL, &Globals.bWINSsupport, NULL, NULL, FLAG_BASIC | FLAG_ADVANCED | FLAG_WIZARD}, 
	{"wins hook", P_STRING, P_GLOBAL, &Globals.szWINSHook, NULL, NULL, FLAG_ADVANCED}, 
	{"wins partners", P_STRING, P_GLOBAL, &Globals.szWINSPartners, NULL, NULL, FLAG_ADVANCED | FLAG_WIZARD}, 

	{N_("Locking Options"), P_SEP, P_SEPARATOR}, 

	{"blocking locks", P_BOOL, P_LOCAL, &sDefault.bBlockingLocks, NULL, NULL, FLAG_ADVANCED | FLAG_SHARE | FLAG_GLOBAL}, 
	{"csc policy", P_ENUM, P_LOCAL, &sDefault.iCSCPolicy, NULL, enum_csc_policy, FLAG_ADVANCED | FLAG_SHARE | FLAG_GLOBAL}, 
	{"fake oplocks", P_BOOL, P_LOCAL, &sDefault.bFakeOplocks, NULL, NULL, FLAG_ADVANCED | FLAG_SHARE}, 
	{"kernel oplocks", P_BOOL, P_GLOBAL, &Globals.bKernelOplocks, NULL, NULL, FLAG_ADVANCED | FLAG_GLOBAL}, 
	{"locking", P_BOOL, P_LOCAL, &sDefault.bLocking, NULL, NULL, FLAG_ADVANCED | FLAG_SHARE | FLAG_GLOBAL}, 
	{"lock spin count", P_INTEGER, P_GLOBAL, &Globals.iLockSpinCount, NULL, NULL, FLAG_ADVANCED | FLAG_GLOBAL}, 
	{"lock spin time", P_INTEGER, P_GLOBAL, &Globals.iLockSpinTime, NULL, NULL, FLAG_ADVANCED | FLAG_GLOBAL}, 

	{"oplocks", P_BOOL, P_LOCAL, &sDefault.bOpLocks, NULL, NULL, FLAG_ADVANCED | FLAG_SHARE | FLAG_GLOBAL}, 
	{"level2 oplocks", P_BOOL, P_LOCAL, &sDefault.bLevel2OpLocks, NULL, NULL, FLAG_ADVANCED | FLAG_SHARE | FLAG_GLOBAL}, 
	{"oplock break wait time", P_INTEGER, P_GLOBAL, &Globals.oplock_break_wait_time, NULL, NULL, FLAG_ADVANCED | FLAG_GLOBAL}, 
	{"oplock contention limit", P_INTEGER, P_LOCAL, &sDefault.iOplockContentionLimit, NULL, NULL, FLAG_ADVANCED | FLAG_SHARE | FLAG_GLOBAL}, 
	{"posix locking", P_BOOL, P_LOCAL, &sDefault.bPosixLocking, NULL, NULL, FLAG_ADVANCED | FLAG_SHARE | FLAG_GLOBAL}, 
	{"strict locking", P_ENUM, P_LOCAL, &sDefault.iStrictLocking, NULL, enum_bool_auto, FLAG_ADVANCED | FLAG_SHARE | FLAG_GLOBAL}, 
	{"share modes", P_BOOL, P_LOCAL,  &sDefault.bShareModes, NULL, NULL, FLAG_ADVANCED | FLAG_SHARE | FLAG_GLOBAL}, 

	{N_("Ldap Options"), P_SEP, P_SEPARATOR}, 

#ifdef WITH_LDAP_SAMCONFIG
	{"ldap server", P_STRING, P_GLOBAL, &Globals.szLdapServer, NULL, NULL, FLAG_ADVANCED}, 
	{"ldap port", P_INTEGER, P_GLOBAL, &Globals.ldap_port, NULL, NULL, FLAG_ADVANCED}, 
#endif
	{"ldap admin dn", P_STRING, P_GLOBAL, &Globals.szLdapAdminDn, NULL, NULL, FLAG_ADVANCED}, 
	{"ldap delete dn", P_BOOL, P_GLOBAL, &Globals.ldap_delete_dn, NULL, NULL, FLAG_ADVANCED}, 
	{"ldap group suffix", P_STRING, P_GLOBAL, &Globals.szLdapGroupSuffix, NULL, NULL, FLAG_ADVANCED}, 
	{"ldap idmap suffix", P_STRING, P_GLOBAL, &Globals.szLdapIdmapSuffix, NULL, NULL, FLAG_ADVANCED}, 
	{"ldap machine suffix", P_STRING, P_GLOBAL, &Globals.szLdapMachineSuffix, NULL, NULL, FLAG_ADVANCED}, 
	{"ldap passwd sync", P_ENUM, P_GLOBAL, &Globals.ldap_passwd_sync, NULL, enum_ldap_passwd_sync, FLAG_ADVANCED}, 
	{"ldap password sync", P_ENUM, P_GLOBAL, &Globals.ldap_passwd_sync, NULL, enum_ldap_passwd_sync, FLAG_HIDE}, 
	{"ldap replication sleep", P_INTEGER, P_GLOBAL, &Globals.ldap_replication_sleep, NULL, NULL, FLAG_ADVANCED},
	{"ldap suffix", P_STRING, P_GLOBAL, &Globals.szLdapSuffix, NULL, NULL, FLAG_ADVANCED}, 
	{"ldap ssl", P_ENUM, P_GLOBAL, &Globals.ldap_ssl, NULL, enum_ldap_ssl, FLAG_ADVANCED}, 
	{"ldap timeout", P_INTEGER, P_GLOBAL, &Globals.ldap_timeout, NULL, NULL, FLAG_ADVANCED},
	{"ldap page size", P_INTEGER, P_GLOBAL, &Globals.ldap_page_size, NULL, NULL, FLAG_ADVANCED},
	{"ldap user suffix", P_STRING, P_GLOBAL, &Globals.szLdapUserSuffix, NULL, NULL, FLAG_ADVANCED}, 

	{N_("Miscellaneous Options"), P_SEP, P_SEPARATOR}, 
	{"add share command", P_STRING, P_GLOBAL, &Globals.szAddShareCommand, NULL, NULL, FLAG_ADVANCED}, 
	{"change share command", P_STRING, P_GLOBAL, &Globals.szChangeShareCommand, NULL, NULL, FLAG_ADVANCED}, 
	{"delete share command", P_STRING, P_GLOBAL, &Globals.szDeleteShareCommand, NULL, NULL, FLAG_ADVANCED}, 

	{N_("EventLog Options"), P_SEP, P_SEPARATOR}, 
	{"eventlog open command", P_STRING, P_GLOBAL, &Globals.szEventLogOpenCommand, handle_eventlog, NULL, FLAG_ADVANCED},
	{"eventlog read command", P_STRING, P_GLOBAL, &Globals.szEventLogReadCommand, handle_eventlog, NULL, FLAG_ADVANCED}, 
	{"eventlog clear command", P_STRING, P_GLOBAL, &Globals.szEventLogClearCommand, handle_eventlog, NULL, FLAG_ADVANCED},
	{"eventlog num records command", P_STRING, P_GLOBAL, &Globals.szEventLogNumRecordsCommand, handle_eventlog, NULL, FLAG_ADVANCED},
	{"eventlog oldest record command", P_STRING, P_GLOBAL, &Globals.szEventLogOldestRecordCommand, handle_eventlog, NULL, FLAG_ADVANCED},
	{"eventlog list",  P_LIST, P_GLOBAL, &Globals.szEventLogs, NULL, NULL, FLAG_ADVANCED | FLAG_GLOBAL | FLAG_SHARE}, 
	
	{"config file", P_STRING, P_GLOBAL, &Globals.szConfigFile, NULL, NULL, FLAG_HIDE}, 
	{"preload", P_STRING, P_GLOBAL, &Globals.szAutoServices, NULL, NULL, FLAG_ADVANCED}, 
	{"auto services", P_STRING, P_GLOBAL, &Globals.szAutoServices, NULL, NULL, FLAG_ADVANCED}, 
	{"lock directory", P_STRING, P_GLOBAL, &Globals.szLockDir, NULL, NULL, FLAG_ADVANCED}, 
	{"lock dir", P_STRING, P_GLOBAL, &Globals.szLockDir, NULL, NULL, FLAG_HIDE}, 
	{"pid directory", P_STRING, P_GLOBAL, &Globals.szPidDir, NULL, NULL, FLAG_ADVANCED}, 
#ifdef WITH_UTMP
	{"utmp directory", P_STRING, P_GLOBAL, &Globals.szUtmpDir, NULL, NULL, FLAG_ADVANCED}, 
	{"wtmp directory", P_STRING, P_GLOBAL, &Globals.szWtmpDir, NULL, NULL, FLAG_ADVANCED}, 
	{"utmp", P_BOOL, P_GLOBAL, &Globals.bUtmp, NULL, NULL, FLAG_ADVANCED}, 
#endif

	{"default service", P_STRING, P_GLOBAL, &Globals.szDefaultService, NULL, NULL, FLAG_ADVANCED}, 
	{"default", P_STRING, P_GLOBAL, &Globals.szDefaultService, NULL, NULL, FLAG_ADVANCED}, 
	{"message command", P_STRING, P_GLOBAL, &Globals.szMsgCommand, NULL, NULL, FLAG_ADVANCED}, 
	{"dfree command", P_STRING, P_GLOBAL, &Globals.szDfree, NULL, NULL, FLAG_ADVANCED}, 
	{"get quota command", P_STRING, P_GLOBAL, &Globals.szGetQuota, NULL, NULL, FLAG_ADVANCED}, 
	{"set quota command", P_STRING, P_GLOBAL, &Globals.szSetQuota, NULL, NULL, FLAG_ADVANCED}, 
	{"remote announce", P_STRING, P_GLOBAL, &Globals.szRemoteAnnounce, NULL, NULL, FLAG_ADVANCED}, 
	{"remote browse sync", P_STRING, P_GLOBAL, &Globals.szRemoteBrowseSync, NULL, NULL, FLAG_ADVANCED}, 
	{"socket address", P_STRING, P_GLOBAL, &Globals.szSocketAddress, NULL, NULL, FLAG_ADVANCED}, 
	{"homedir map", P_STRING, P_GLOBAL, &Globals.szNISHomeMapName, NULL, NULL, FLAG_ADVANCED}, 
	{"afs username map", P_STRING, P_GLOBAL, &Globals.szAfsUsernameMap, NULL, NULL, FLAG_ADVANCED}, 
	{"afs token lifetime", P_INTEGER, P_GLOBAL, &Globals.iAfsTokenLifetime, NULL, NULL, FLAG_ADVANCED},
	{"log nt token command", P_STRING, P_GLOBAL, &Globals.szLogNtTokenCommand, NULL, NULL, FLAG_ADVANCED},
	{"time offset", P_INTEGER, P_GLOBAL, &extra_time_offset, NULL, NULL, FLAG_ADVANCED}, 
	{"NIS homedir", P_BOOL, P_GLOBAL, &Globals.bNISHomeMap, NULL, NULL, FLAG_ADVANCED}, 
	{"-valid", P_BOOL, P_LOCAL, &sDefault.valid, NULL, NULL, FLAG_HIDE}, 

	{"copy", P_STRING, P_LOCAL, &sDefault.szCopy, handle_copy, NULL, FLAG_HIDE}, 
	{"include", P_STRING, P_LOCAL, &sDefault.szInclude, handle_include, NULL, FLAG_HIDE}, 
	{"preexec", P_STRING, P_LOCAL, &sDefault.szPreExec, NULL, NULL, FLAG_ADVANCED | FLAG_SHARE | FLAG_PRINT}, 
	{"exec", P_STRING, P_LOCAL, &sDefault.szPreExec, NULL, NULL, FLAG_ADVANCED}, 

	{"preexec close", P_BOOL, P_LOCAL, &sDefault.bPreexecClose, NULL, NULL, FLAG_ADVANCED | FLAG_SHARE}, 
	{"postexec", P_STRING, P_LOCAL, &sDefault.szPostExec, NULL, NULL, FLAG_ADVANCED | FLAG_SHARE | FLAG_PRINT}, 
	{"root preexec", P_STRING, P_LOCAL, &sDefault.szRootPreExec, NULL, NULL, FLAG_ADVANCED | FLAG_SHARE | FLAG_PRINT}, 
	{"root preexec close", P_BOOL, P_LOCAL, &sDefault.bRootpreexecClose, NULL, NULL, FLAG_ADVANCED | FLAG_SHARE}, 
	{"root postexec", P_STRING, P_LOCAL, &sDefault.szRootPostExec, NULL, NULL, FLAG_ADVANCED | FLAG_SHARE | FLAG_PRINT}, 
	{"available", P_BOOL, P_LOCAL, &sDefault.bAvailable, NULL, NULL, FLAG_BASIC | FLAG_ADVANCED | FLAG_SHARE | FLAG_PRINT}, 
	{"volume", P_STRING, P_LOCAL, &sDefault.volume, NULL, NULL, FLAG_ADVANCED | FLAG_SHARE }, 
	{"fstype", P_STRING, P_LOCAL, &sDefault.fstype, NULL, NULL, FLAG_ADVANCED | FLAG_SHARE}, 
	{"set directory", P_BOOLREV, P_LOCAL, &sDefault.bNo_set_dir, NULL, NULL, FLAG_ADVANCED | FLAG_SHARE}, 
	{"wide links", P_BOOL, P_LOCAL, &sDefault.bWidelinks, NULL, NULL, FLAG_ADVANCED | FLAG_SHARE | FLAG_GLOBAL}, 
	{"follow symlinks", P_BOOL, P_LOCAL, &sDefault.bSymlinks, NULL, NULL, FLAG_ADVANCED | FLAG_SHARE | FLAG_GLOBAL}, 
	{"dont descend", P_STRING, P_LOCAL, &sDefault.szDontdescend, NULL, NULL, FLAG_ADVANCED | FLAG_SHARE}, 
	{"magic script", P_STRING, P_LOCAL, &sDefault.szMagicScript, NULL, NULL, FLAG_ADVANCED | FLAG_SHARE}, 
	{"magic output", P_STRING, P_LOCAL, &sDefault.szMagicOutput, NULL, NULL, FLAG_ADVANCED | FLAG_SHARE}, 
	{"delete readonly", P_BOOL, P_LOCAL, &sDefault.bDeleteReadonly, NULL, NULL, FLAG_ADVANCED | FLAG_SHARE | FLAG_GLOBAL}, 
	{"dos filemode", P_BOOL, P_LOCAL, &sDefault.bDosFilemode, NULL, NULL, FLAG_ADVANCED | FLAG_SHARE | FLAG_GLOBAL}, 
	{"dos filetimes", P_BOOL, P_LOCAL, &sDefault.bDosFiletimes, NULL, NULL, FLAG_ADVANCED | FLAG_SHARE | FLAG_GLOBAL}, 
	{"dos filetime resolution", P_BOOL, P_LOCAL, &sDefault.bDosFiletimeResolution, NULL, NULL, FLAG_ADVANCED | FLAG_SHARE | FLAG_GLOBAL}, 

	{"fake directory create times", P_BOOL, P_LOCAL, &sDefault.bFakeDirCreateTimes, NULL, NULL, FLAG_ADVANCED | FLAG_SHARE | FLAG_GLOBAL}, 
	{"panic action", P_STRING, P_GLOBAL, &Globals.szPanicAction, NULL, NULL, FLAG_ADVANCED}, 

	{N_("VFS module options"), P_SEP, P_SEPARATOR}, 

	{"vfs objects", P_LIST, P_LOCAL, &sDefault.szVfsObjects, NULL, NULL, FLAG_ADVANCED | FLAG_SHARE}, 
	{"vfs object", P_LIST, P_LOCAL, &sDefault.szVfsObjects, NULL, NULL, FLAG_HIDE}, 


	{"msdfs root", P_BOOL, P_LOCAL, &sDefault.bMSDfsRoot, NULL, NULL, FLAG_ADVANCED | FLAG_SHARE}, 
	{"msdfs proxy", P_STRING, P_LOCAL, &sDefault.szMSDfsProxy, NULL, NULL, FLAG_ADVANCED | FLAG_SHARE}, 
	{"host msdfs", P_BOOL, P_GLOBAL, &Globals.bHostMSDfs, NULL, NULL, FLAG_ADVANCED}, 

	{N_("Winbind options"), P_SEP, P_SEPARATOR}, 

	{"enable rid algorithm", P_BOOL, P_GLOBAL, &Globals.bEnableRidAlgorithm, NULL, NULL, FLAG_DEPRECATED}, 
	{"idmap backend", P_LIST, P_GLOBAL, &Globals.szIdmapBackend, NULL, NULL, FLAG_ADVANCED}, 
	{"idmap uid", P_STRING, P_GLOBAL, &Globals.szIdmapUID, handle_idmap_uid, NULL, FLAG_ADVANCED}, 
	{"winbind uid", P_STRING, P_GLOBAL, &Globals.szIdmapUID, handle_idmap_uid, NULL, FLAG_HIDE}, 
	{"idmap gid", P_STRING, P_GLOBAL, &Globals.szIdmapGID, handle_idmap_gid, NULL, FLAG_ADVANCED}, 
	{"winbind gid", P_STRING, P_GLOBAL, &Globals.szIdmapGID, handle_idmap_gid, NULL, FLAG_HIDE}, 
	{"template homedir", P_STRING, P_GLOBAL, &Globals.szTemplateHomedir, NULL, NULL, FLAG_ADVANCED}, 
	{"template shell", P_STRING, P_GLOBAL, &Globals.szTemplateShell, NULL, NULL, FLAG_ADVANCED}, 
	{"winbind separator", P_STRING, P_GLOBAL, &Globals.szWinbindSeparator, NULL, NULL, FLAG_ADVANCED}, 
	{"winbind cache time", P_INTEGER, P_GLOBAL, &Globals.winbind_cache_time, NULL, NULL, FLAG_ADVANCED}, 
	{"winbind enum users", P_BOOL, P_GLOBAL, &Globals.bWinbindEnumUsers, NULL, NULL, FLAG_ADVANCED}, 
	{"winbind enum groups", P_BOOL, P_GLOBAL, &Globals.bWinbindEnumGroups, NULL, NULL, FLAG_ADVANCED}, 
	{"winbind use default domain", P_BOOL, P_GLOBAL, &Globals.bWinbindUseDefaultDomain, NULL, NULL, FLAG_ADVANCED}, 
	{"winbind trusted domains only", P_BOOL, P_GLOBAL, &Globals.bWinbindTrustedDomainsOnly, NULL, NULL, FLAG_ADVANCED}, 
	{"winbind nested groups", P_BOOL, P_GLOBAL, &Globals.bWinbindNestedGroups, NULL, NULL, FLAG_ADVANCED}, 
	{"winbind max idle children", P_INTEGER, P_GLOBAL, &Globals.winbind_max_idle_children, NULL, NULL, FLAG_ADVANCED}, 

	{NULL,  P_BOOL,  P_NONE,  NULL,  NULL,  NULL,  0}
};

/***************************************************************************
 Initialise the sDefault parameter structure for the printer values.
***************************************************************************/

static void init_printer_values(service *pService)
{
	/* choose defaults depending on the type of printing */
	switch (pService->iPrinting) {
		case PRINT_BSD:
		case PRINT_AIX:
		case PRINT_LPRNT:
		case PRINT_LPROS2:
			string_set(&pService->szLpqcommand, "lpq -P'%p'");
			string_set(&pService->szLprmcommand, "lprm -P'%p' %j");
			string_set(&pService->szPrintcommand, "lpr -r -P'%p' %s");
			break;

		case PRINT_LPRNG:
		case PRINT_PLP:
			string_set(&pService->szLpqcommand, "lpq -P'%p'");
			string_set(&pService->szLprmcommand, "lprm -P'%p' %j");
			string_set(&pService->szPrintcommand, "lpr -r -P'%p' %s");
			string_set(&pService->szQueuepausecommand, "lpc stop '%p'");
			string_set(&pService->szQueueresumecommand, "lpc start '%p'");
			string_set(&pService->szLppausecommand, "lpc hold '%p' %j");
			string_set(&pService->szLpresumecommand, "lpc release '%p' %j");
			break;

		case PRINT_CUPS:
#ifdef HAVE_CUPS
			/* set the lpq command to contain the destination printer
			   name only.  This is used by cups_queue_get() */
			string_set(&pService->szLpqcommand, "%p");
			string_set(&pService->szLprmcommand, "");
			string_set(&pService->szPrintcommand, "");
			string_set(&pService->szLppausecommand, "");
			string_set(&pService->szLpresumecommand, "");
			string_set(&pService->szQueuepausecommand, "");
			string_set(&pService->szQueueresumecommand, "");
#else
			string_set(&pService->szLpqcommand, "lpq -P'%p'");
			string_set(&pService->szLprmcommand, "lprm -P'%p' %j");
			string_set(&pService->szPrintcommand, "lpr -P'%p' %s; rm %s");
			string_set(&pService->szLppausecommand, "lp -i '%p-%j' -H hold");
			string_set(&pService->szLpresumecommand, "lp -i '%p-%j' -H resume");
			string_set(&pService->szQueuepausecommand, "disable '%p'");
			string_set(&pService->szQueueresumecommand, "enable '%p'");
#endif /* HAVE_CUPS */
			break;

		case PRINT_SYSV:
		case PRINT_HPUX:
			string_set(&pService->szLpqcommand, "lpstat -o%p");
			string_set(&pService->szLprmcommand, "cancel %p-%j");
			string_set(&pService->szPrintcommand, "lp -c -d%p %s; rm %s");
			string_set(&pService->szQueuepausecommand, "disable %p");
			string_set(&pService->szQueueresumecommand, "enable %p");
#ifndef HPUX
			string_set(&pService->szLppausecommand, "lp -i %p-%j -H hold");
			string_set(&pService->szLpresumecommand, "lp -i %p-%j -H resume");
#endif /* HPUX */
			break;

		case PRINT_QNX:
			string_set(&pService->szLpqcommand, "lpq -P%p");
			string_set(&pService->szLprmcommand, "lprm -P%p %j");
			string_set(&pService->szPrintcommand, "lp -r -P%p %s");
			break;

#ifdef DEVELOPER
	case PRINT_TEST:
	case PRINT_VLP:
		string_set(&pService->szPrintcommand, "vlp print %p %s");
		string_set(&pService->szLpqcommand, "vlp lpq %p");
		string_set(&pService->szLprmcommand, "vlp lprm %p %j");
		string_set(&pService->szLppausecommand, "vlp lppause %p %j");
		string_set(&pService->szLpresumecommand, "vlp lpresum %p %j");
		string_set(&pService->szQueuepausecommand, "vlp queuepause %p");
		string_set(&pService->szQueueresumecommand, "vlp queueresume %p");
		break;
#endif /* DEVELOPER */

	}
}

/***************************************************************************
 Initialise the global parameter structure.
***************************************************************************/

static void init_globals(void)
{
	static BOOL done_init = False;
	pstring s;

	if (!done_init) {
		int i;

		/* The logfile can be set before this is invoked. Free it if so. */
		if (Globals.szLogFile != NULL) {
			string_free(&Globals.szLogFile);
			Globals.szLogFile = NULL;
		}

		memset((void *)&Globals, '\0', sizeof(Globals));

		for (i = 0; parm_table[i].label; i++)
			if ((parm_table[i].type == P_STRING ||
			     parm_table[i].type == P_USTRING) &&
			    parm_table[i].ptr)
				string_set(parm_table[i].ptr, "");

		string_set(&sDefault.fstype, FSTYPE_STRING);

		init_printer_values(&sDefault);

		done_init = True;
	}


	DEBUG(3, ("Initialising global parameters\n"));

	string_set(&Globals.szConfigBackend, NULL);

	string_set(&Globals.szSMBPasswdFile, dyn_SMB_PASSWD_FILE);
	string_set(&Globals.szPrivateDir, dyn_PRIVATE_DIR);

	/* use the new 'hash2' method by default, with a prefix of 1 */
	string_set(&Globals.szManglingMethod, "hash2");
	Globals.mangle_prefix = 1;

	string_set(&Globals.szGuestaccount, GUEST_ACCOUNT);

	/* using UTF8 by default allows us to support all chars */
	string_set(&Globals.unix_charset, DEFAULT_UNIX_CHARSET);

#if defined(HAVE_NL_LANGINFO) && defined(CODESET)
	/* If the system supports nl_langinfo(), try to grab the value
	   from the user's locale */
	string_set(&Globals.display_charset, "LOCALE");
#else
	string_set(&Globals.display_charset, DEFAULT_DISPLAY_CHARSET);
#endif

	/* Use codepage 850 as a default for the dos character set */
	string_set(&Globals.dos_charset, DEFAULT_DOS_CHARSET);

	/*
	 * Allow the default PASSWD_CHAT to be overridden in local.h.
	 */
	string_set(&Globals.szPasswdChat, DEFAULT_PASSWD_CHAT);
	
	set_global_myname(myhostname());
	string_set(&Globals.szNetbiosName,global_myname());

	set_global_myworkgroup(WORKGROUP);
	string_set(&Globals.szWorkgroup, lp_workgroup());
	
	string_set(&Globals.szPasswdProgram, "");
	string_set(&Globals.szPidDir, dyn_PIDDIR);
	string_set(&Globals.szLockDir, dyn_LOCKDIR);
	string_set(&Globals.szSocketAddress, "0.0.0.0");
	pstrcpy(s, "Samba ");
	pstrcat(s, SAMBA_VERSION_STRING);
	string_set(&Globals.szServerString, s);
	slprintf(s, sizeof(s) - 1, "%d.%d", DEFAULT_MAJOR_VERSION,
		 DEFAULT_MINOR_VERSION);
	string_set(&Globals.szAnnounceVersion, s);

	pstrcpy(user_socket_options, DEFAULT_SOCKET_OPTIONS);

	string_set(&Globals.szLogonDrive, "");
	/* %N is the NIS auto.home server if -DAUTOHOME is used, else same as %L */
	string_set(&Globals.szLogonHome, "\\\\%N\\%U");
	string_set(&Globals.szLogonPath, "\\\\%N\\%U\\profile");

	string_set(&Globals.szNameResolveOrder, "lmhosts wins host bcast");
	string_set(&Globals.szPasswordServer, "*");

	Globals.AlgorithmicRidBase = BASE_RID;

	Globals.bLoadPrinters = True;
	Globals.PrintcapCacheTime = 750; 	/* 12.5 minutes */
<<<<<<< HEAD

=======
>>>>>>> ee7a1662
	/* Was 65535 (0xFFFF). 0x4101 matches W2K and causes major speed improvements... */
	/* Discovered by 2 days of pain by Don McCall @ HP :-). */
	Globals.max_xmit = 0x4104;
	Globals.max_mux = 50;	/* This is *needed* for profile support. */
	Globals.lpqcachetime = 30;	/* changed to handle large print servers better -- jerry */
	Globals.bDisableSpoolss = False;
	Globals.iMaxSmbdProcesses = 0;/* no limit specified */
	Globals.pwordlevel = 0;
	Globals.unamelevel = 0;
	Globals.deadtime = 0;
	Globals.bLargeReadwrite = True;
	Globals.max_log_size = 5000;
	Globals.max_open_files = MAX_OPEN_FILES;
	Globals.maxprotocol = PROTOCOL_NT1;
	Globals.minprotocol = PROTOCOL_CORE;
	Globals.security = SEC_USER;
	Globals.paranoid_server_security = True;
	Globals.bEncryptPasswords = True;
	Globals.bUpdateEncrypt = False;
	Globals.clientSchannel = Auto;
	Globals.serverSchannel = Auto;
	Globals.bReadRaw = True;
	Globals.bWriteRaw = True;
	Globals.bReadbmpx = False;
	Globals.bNullPasswords = False;
	Globals.bObeyPamRestrictions = False;
	Globals.syslog = 1;
	Globals.bSyslogOnly = False;
	Globals.bTimestampLogs = True;
	string_set(&Globals.szLogLevel, "0");
	Globals.bDebugHiresTimestamp = False;
	Globals.bDebugPid = False;
	Globals.bDebugUid = False;
	Globals.max_ttl = 60 * 60 * 24 * 3;	/* 3 days default. */
	Globals.max_wins_ttl = 60 * 60 * 24 * 6;	/* 6 days default. */
	Globals.min_wins_ttl = 60 * 60 * 6;	/* 6 hours default. */
	Globals.machine_password_timeout = 60 * 60 * 24 * 7;	/* 7 days default. */
	Globals.change_notify_timeout = 60;	/* 1 minute default. */
	Globals.bKernelChangeNotify = True;	/* On if we have it. */
	Globals.lm_announce = 2;	/* = Auto: send only if LM clients found */
	Globals.lm_interval = 60;
	Globals.announce_as = ANNOUNCE_AS_NT_SERVER;
#if (defined(HAVE_NETGROUP) && defined(WITH_AUTOMOUNT))
	Globals.bNISHomeMap = False;
#ifdef WITH_NISPLUS_HOME
	string_set(&Globals.szNISHomeMapName, "auto_home.org_dir");
#else
	string_set(&Globals.szNISHomeMapName, "auto.home");
#endif
#endif
	Globals.bTimeServer = False;
	Globals.bBindInterfacesOnly = False;
	Globals.bUnixPasswdSync = False;
	Globals.bPamPasswordChange = False;
	Globals.bPasswdChatDebug = False;
	Globals.iPasswdChatTimeout = 2; /* 2 second default. */
	Globals.bNTPipeSupport = True;	/* Do NT pipes by default. */
	Globals.bNTStatusSupport = True; /* Use NT status by default. */
	Globals.bStatCache = True;	/* use stat cache by default */
	Globals.iMaxStatCacheSize = 0;	/* unlimited size in kb by default. */
	Globals.restrict_anonymous = 0;
	Globals.bClientLanManAuth = True;	/* Do use the LanMan hash if it is available */
	Globals.bClientPlaintextAuth = True;	/* Do use a plaintext password if is requested by the server */
	Globals.bLanmanAuth = True;	/* Do use the LanMan hash if it is available */
	Globals.bNTLMAuth = True;	/* Do use NTLMv1 if it is available (otherwise NTLMv2) */
	Globals.bClientNTLMv2Auth = False; /* Client should not use NTLMv2, as we can't tell that the server supports it. */
	/* Note, that we will use NTLM2 session security (which is different), if it is available */

	Globals.map_to_guest = 0;	/* By Default, "Never" */
	Globals.min_passwd_length = MINPASSWDLENGTH;	/* By Default, 5. */
	Globals.oplock_break_wait_time = 0;	/* By Default, 0 msecs. */
	Globals.enhanced_browsing = True; 
	Globals.iLockSpinCount = 3; /* Try 3 times. */
	Globals.iLockSpinTime = 10; /* usec. */
#ifdef MMAP_BLACKLIST
	Globals.bUseMmap = False;
#else
	Globals.bUseMmap = True;
#endif
	Globals.bUnixExtensions = True;

	/* hostname lookups can be very expensive and are broken on
	   a large number of sites (tridge) */
	Globals.bHostnameLookups = False;

	str_list_free(&Globals.szPassdbBackend);
#ifdef WITH_LDAP_SAMCONFIG
	string_set(&Globals.szLdapServer, "localhost");
	Globals.ldap_port = 636;
	Globals.szPassdbBackend = str_list_make("ldapsam_compat", NULL);
#else
	Globals.szPassdbBackend = str_list_make("smbpasswd", NULL);
#endif /* WITH_LDAP_SAMCONFIG */
	string_set(&Globals.szLdapSuffix, "");
	string_set(&Globals.szLdapMachineSuffix, "");
	string_set(&Globals.szLdapUserSuffix, "");
	string_set(&Globals.szLdapGroupSuffix, "");
	string_set(&Globals.szLdapIdmapSuffix, "");
	string_set(&Globals.szLdapPrinterSuffix, "");

	string_set(&Globals.szLdapAdminDn, "");
	Globals.ldap_ssl = LDAP_SSL_ON;
	Globals.ldap_passwd_sync = LDAP_PASSWD_SYNC_OFF;
	Globals.ldap_delete_dn = False;
	Globals.ldap_replication_sleep = 1000; /* wait 1 sec for replication */
	Globals.ldap_timeout = LDAP_CONNECT_DEFAULT_TIMEOUT;
	Globals.ldap_page_size = LDAP_PAGE_SIZE;

	/* This is what we tell the afs client. in reality we set the token 
	 * to never expire, though, when this runs out the afs client will 
	 * forget the token. Set to 0 to get NEVERDATE.*/
	Globals.iAfsTokenLifetime = 604800;

/* these parameters are set to defaults that are more appropriate
   for the increasing samba install base:

   as a member of the workgroup, that will possibly become a
   _local_ master browser (lm = True).  this is opposed to a forced
   local master browser startup (pm = True).

   doesn't provide WINS server service by default (wsupp = False),
   and doesn't provide domain master browser services by default, either.

*/

	Globals.bMsAddPrinterWizard = True;
	Globals.bPreferredMaster = Auto;	/* depending on bDomainMaster */
	Globals.os_level = 20;
	Globals.bLocalMaster = True;
	Globals.bDomainMaster = Auto;	/* depending on bDomainLogons */
	Globals.bDomainLogons = False;
	Globals.bBrowseList = True;
	Globals.bWINSsupport = False;
	Globals.bWINSproxy = False;

	Globals.bDNSproxy = True;

	/* this just means to use them if they exist */
	Globals.bKernelOplocks = True;

	Globals.bAllowTrustedDomains = True;

	string_set(&Globals.szTemplateShell, "/bin/false");
	string_set(&Globals.szTemplateHomedir, "/home/%D/%U");
	string_set(&Globals.szWinbindSeparator, "\\");
	string_set(&Globals.szAclCompat, "");
	string_set(&Globals.szCupsServer, "");

	string_set(&Globals.szEventLogOpenCommand, "");
	string_set(&Globals.szEventLogReadCommand, "");
	string_set(&Globals.szEventLogClearCommand, "");
	string_set(&Globals.szEventLogNumRecordsCommand, "");
	string_set(&Globals.szEventLogOldestRecordCommand, "");

	Globals.winbind_cache_time = 300;	/* 5 minutes */
	Globals.bWinbindEnumUsers = True;
	Globals.bWinbindEnumGroups = True;
	Globals.bWinbindUseDefaultDomain = False;
	Globals.bWinbindTrustedDomainsOnly = False;
	Globals.bWinbindNestedGroups = False;
	Globals.winbind_max_idle_children = 3;

	Globals.bEnableRidAlgorithm = True;

	Globals.name_cache_timeout = 660; /* In seconds */

	Globals.bUseSpnego = True;
	Globals.bClientUseSpnego = True;

	Globals.client_signing = Auto;
	Globals.server_signing = False;

	Globals.bDeferSharingViolations = True;
	string_set(&Globals.smb_ports, SMB_PORTS);

	/* don't enable privileges by default since Domain 
	   Admins can then assign thr rights to perform certain 
	   operations as root */

	Globals.bEnablePrivileges = False;
<<<<<<< HEAD

=======
	
>>>>>>> ee7a1662
	Globals.bASUSupport       = True;
	
	Globals.szServicesList = str_list_make( "Spooler NETLOGON", NULL );
}

static TALLOC_CTX *lp_talloc;

/******************************************************************* a
 Free up temporary memory - called from the main loop.
********************************************************************/

void lp_talloc_free(void)
{
	if (!lp_talloc)
		return;
	talloc_free(lp_talloc);
	lp_talloc = NULL;
}

/*******************************************************************
 Convenience routine to grab string parameters into temporary memory
 and run standard_sub_basic on them. The buffers can be written to by
 callers without affecting the source string.
********************************************************************/

static char *lp_string(const char *s)
{
	char *ret, *tmpstr;

	/* The follow debug is useful for tracking down memory problems
	   especially if you have an inner loop that is calling a lp_*()
	   function that returns a string.  Perhaps this debug should be
	   present all the time? */

#if 0
	DEBUG(10, ("lp_string(%s)\n", s));
#endif

	if (!lp_talloc)
		lp_talloc = talloc_init("lp_talloc");

	tmpstr = alloc_sub_basic(get_current_username(), s);
	if (trim_char(tmpstr, '\"', '\"')) {
		if (strchr(tmpstr,'\"') != NULL) {
			SAFE_FREE(tmpstr);
			tmpstr = alloc_sub_basic(get_current_username(),s);
		}
	}
	ret = talloc_strdup(lp_talloc, tmpstr);
	SAFE_FREE(tmpstr);
			
	return (ret);
}

/*
   In this section all the functions that are used to access the 
   parameters from the rest of the program are defined 
*/

#define FN_GLOBAL_STRING(fn_name,ptr) \
 char *fn_name(void) {return(lp_string(*(char **)(ptr) ? *(char **)(ptr) : ""));}
#define FN_GLOBAL_CONST_STRING(fn_name,ptr) \
 const char *fn_name(void) {return(*(const char **)(ptr) ? *(const char **)(ptr) : "");}
#define FN_GLOBAL_LIST(fn_name,ptr) \
 const char **fn_name(void) {return(*(const char ***)(ptr));}
#define FN_GLOBAL_BOOL(fn_name,ptr) \
 BOOL fn_name(void) {return(*(BOOL *)(ptr));}
#define FN_GLOBAL_CHAR(fn_name,ptr) \
 char fn_name(void) {return(*(char *)(ptr));}
#define FN_GLOBAL_INTEGER(fn_name,ptr) \
 int fn_name(void) {return(*(int *)(ptr));}

#define FN_LOCAL_STRING(fn_name,val) \
 char *fn_name(int i) {return(lp_string((LP_SNUM_OK(i) && ServicePtrs[(i)]->val) ? ServicePtrs[(i)]->val : sDefault.val));}
#define FN_LOCAL_CONST_STRING(fn_name,val) \
 const char *fn_name(int i) {return (const char *)((LP_SNUM_OK(i) && ServicePtrs[(i)]->val) ? ServicePtrs[(i)]->val : sDefault.val);}
#define FN_LOCAL_LIST(fn_name,val) \
 const char **fn_name(int i) {return(const char **)(LP_SNUM_OK(i)? ServicePtrs[(i)]->val : sDefault.val);}
#define FN_LOCAL_BOOL(fn_name,val) \
 BOOL fn_name(int i) {return(LP_SNUM_OK(i)? ServicePtrs[(i)]->val : sDefault.val);}
#define FN_LOCAL_CHAR(fn_name,val) \
 char fn_name(int i) {return(LP_SNUM_OK(i)? ServicePtrs[(i)]->val : sDefault.val);}
#define FN_LOCAL_INTEGER(fn_name,val) \
 int fn_name(int i) {return(LP_SNUM_OK(i)? ServicePtrs[(i)]->val : sDefault.val);}

FN_GLOBAL_STRING(lp_config_backend, &Globals.szConfigBackend)
FN_GLOBAL_STRING(lp_smb_ports, &Globals.smb_ports)
FN_GLOBAL_STRING(lp_dos_charset, &Globals.dos_charset)
FN_GLOBAL_STRING(lp_unix_charset, &Globals.unix_charset)
FN_GLOBAL_STRING(lp_display_charset, &Globals.display_charset)
FN_GLOBAL_STRING(lp_logfile, &Globals.szLogFile)
FN_GLOBAL_STRING(lp_configfile, &Globals.szConfigFile)
FN_GLOBAL_STRING(lp_smb_passwd_file, &Globals.szSMBPasswdFile)
FN_GLOBAL_STRING(lp_private_dir, &Globals.szPrivateDir)
FN_GLOBAL_STRING(lp_serverstring, &Globals.szServerString)
FN_GLOBAL_INTEGER(lp_printcap_cache_time, &Globals.PrintcapCacheTime)
FN_GLOBAL_STRING(lp_enumports_cmd, &Globals.szEnumPortsCommand)
FN_GLOBAL_STRING(lp_addprinter_cmd, &Globals.szAddPrinterCommand)
FN_GLOBAL_STRING(lp_deleteprinter_cmd, &Globals.szDeletePrinterCommand)
FN_GLOBAL_STRING(lp_os2_driver_map, &Globals.szOs2DriverMap)
FN_GLOBAL_STRING(lp_lockdir, &Globals.szLockDir)
FN_GLOBAL_STRING(lp_piddir, &Globals.szPidDir)
FN_GLOBAL_STRING(lp_mangling_method, &Globals.szManglingMethod)
FN_GLOBAL_INTEGER(lp_mangle_prefix, &Globals.mangle_prefix)
FN_GLOBAL_STRING(lp_utmpdir, &Globals.szUtmpDir)
FN_GLOBAL_STRING(lp_wtmpdir, &Globals.szWtmpDir)
FN_GLOBAL_BOOL(lp_utmp, &Globals.bUtmp)
FN_GLOBAL_STRING(lp_rootdir, &Globals.szRootdir)
FN_GLOBAL_STRING(lp_defaultservice, &Globals.szDefaultService)
FN_GLOBAL_STRING(lp_msg_command, &Globals.szMsgCommand)
FN_GLOBAL_STRING(lp_dfree_command, &Globals.szDfree)
FN_GLOBAL_STRING(lp_get_quota_command, &Globals.szGetQuota)
FN_GLOBAL_STRING(lp_set_quota_command, &Globals.szSetQuota)
FN_GLOBAL_STRING(lp_hosts_equiv, &Globals.szHostsEquiv)
FN_GLOBAL_STRING(lp_auto_services, &Globals.szAutoServices)
FN_GLOBAL_STRING(lp_passwd_program, &Globals.szPasswdProgram)
FN_GLOBAL_STRING(lp_passwd_chat, &Globals.szPasswdChat)
FN_GLOBAL_STRING(lp_passwordserver, &Globals.szPasswordServer)
FN_GLOBAL_STRING(lp_name_resolve_order, &Globals.szNameResolveOrder)
FN_GLOBAL_STRING(lp_realm, &Globals.szRealm)
FN_GLOBAL_CONST_STRING(lp_afs_username_map, &Globals.szAfsUsernameMap)
FN_GLOBAL_INTEGER(lp_afs_token_lifetime, &Globals.iAfsTokenLifetime)
FN_GLOBAL_STRING(lp_log_nt_token_command, &Globals.szLogNtTokenCommand)
FN_GLOBAL_STRING(lp_username_map, &Globals.szUsernameMap)
FN_GLOBAL_CONST_STRING(lp_logon_script, &Globals.szLogonScript)
FN_GLOBAL_CONST_STRING(lp_logon_path, &Globals.szLogonPath)
FN_GLOBAL_CONST_STRING(lp_logon_drive, &Globals.szLogonDrive)
FN_GLOBAL_CONST_STRING(lp_logon_home, &Globals.szLogonHome)
FN_GLOBAL_STRING(lp_remote_announce, &Globals.szRemoteAnnounce)
FN_GLOBAL_STRING(lp_remote_browse_sync, &Globals.szRemoteBrowseSync)
FN_GLOBAL_LIST(lp_wins_server_list, &Globals.szWINSservers)
FN_GLOBAL_LIST(lp_interfaces, &Globals.szInterfaces)
FN_GLOBAL_STRING(lp_socket_address, &Globals.szSocketAddress)
FN_GLOBAL_STRING(lp_nis_home_map_name, &Globals.szNISHomeMapName)
static FN_GLOBAL_STRING(lp_announce_version, &Globals.szAnnounceVersion)
FN_GLOBAL_LIST(lp_netbios_aliases, &Globals.szNetbiosAliases)
FN_GLOBAL_LIST(lp_passdb_backend, &Globals.szPassdbBackend)
FN_GLOBAL_LIST(lp_preload_modules, &Globals.szPreloadModules)
FN_GLOBAL_STRING(lp_panic_action, &Globals.szPanicAction)
FN_GLOBAL_STRING(lp_adduser_script, &Globals.szAddUserScript)
FN_GLOBAL_STRING(lp_deluser_script, &Globals.szDelUserScript)

FN_GLOBAL_CONST_STRING(lp_guestaccount, &Globals.szGuestaccount)
FN_GLOBAL_STRING(lp_addgroup_script, &Globals.szAddGroupScript)
FN_GLOBAL_STRING(lp_delgroup_script, &Globals.szDelGroupScript)
FN_GLOBAL_STRING(lp_addusertogroup_script, &Globals.szAddUserToGroupScript)
FN_GLOBAL_STRING(lp_deluserfromgroup_script, &Globals.szDelUserFromGroupScript)
FN_GLOBAL_STRING(lp_setprimarygroup_script, &Globals.szSetPrimaryGroupScript)

FN_GLOBAL_STRING(lp_addmachine_script, &Globals.szAddMachineScript)

FN_GLOBAL_STRING(lp_shutdown_script, &Globals.szShutdownScript)
FN_GLOBAL_STRING(lp_abort_shutdown_script, &Globals.szAbortShutdownScript)

FN_GLOBAL_STRING(lp_check_password_script, &Globals.szCheckPasswordScript)

FN_GLOBAL_STRING(lp_wins_hook, &Globals.szWINSHook)
FN_GLOBAL_STRING(lp_wins_partners, &Globals.szWINSPartners)
FN_GLOBAL_CONST_STRING(lp_template_homedir, &Globals.szTemplateHomedir)
FN_GLOBAL_CONST_STRING(lp_template_shell, &Globals.szTemplateShell)
FN_GLOBAL_CONST_STRING(lp_winbind_separator, &Globals.szWinbindSeparator)
FN_GLOBAL_STRING(lp_acl_compatibility, &Globals.szAclCompat)
FN_GLOBAL_BOOL(lp_winbind_enum_users, &Globals.bWinbindEnumUsers)
FN_GLOBAL_BOOL(lp_winbind_enum_groups, &Globals.bWinbindEnumGroups)
FN_GLOBAL_BOOL(lp_winbind_use_default_domain, &Globals.bWinbindUseDefaultDomain)
FN_GLOBAL_BOOL(lp_winbind_trusted_domains_only, &Globals.bWinbindTrustedDomainsOnly)
FN_GLOBAL_BOOL(lp_winbind_nested_groups, &Globals.bWinbindNestedGroups)


FN_GLOBAL_LIST(lp_idmap_backend, &Globals.szIdmapBackend)
FN_GLOBAL_BOOL(lp_enable_rid_algorithm, &Globals.bEnableRidAlgorithm)

#ifdef WITH_LDAP_SAMCONFIG
FN_GLOBAL_STRING(lp_ldap_server, &Globals.szLdapServer)
FN_GLOBAL_INTEGER(lp_ldap_port, &Globals.ldap_port)
#endif
FN_GLOBAL_STRING(lp_ldap_suffix, &Globals.szLdapSuffix)
FN_GLOBAL_STRING(lp_ldap_admin_dn, &Globals.szLdapAdminDn)
FN_GLOBAL_INTEGER(lp_ldap_ssl, &Globals.ldap_ssl)
FN_GLOBAL_INTEGER(lp_ldap_passwd_sync, &Globals.ldap_passwd_sync)
FN_GLOBAL_BOOL(lp_ldap_delete_dn, &Globals.ldap_delete_dn)
FN_GLOBAL_INTEGER(lp_ldap_replication_sleep, &Globals.ldap_replication_sleep)
FN_GLOBAL_INTEGER(lp_ldap_timeout, &Globals.ldap_timeout)
FN_GLOBAL_INTEGER(lp_ldap_page_size, &Globals.ldap_page_size)
FN_GLOBAL_STRING(lp_add_share_cmd, &Globals.szAddShareCommand)
FN_GLOBAL_STRING(lp_change_share_cmd, &Globals.szChangeShareCommand)
FN_GLOBAL_STRING(lp_delete_share_cmd, &Globals.szDeleteShareCommand)

FN_GLOBAL_STRING(lp_eventlog_open_cmd, &Globals.szEventLogOpenCommand)
FN_GLOBAL_STRING(lp_eventlog_read_cmd, &Globals.szEventLogReadCommand)
FN_GLOBAL_STRING(lp_eventlog_clear_cmd, &Globals.szEventLogClearCommand)
FN_GLOBAL_STRING(lp_eventlog_num_records_cmd, &Globals.szEventLogNumRecordsCommand)
FN_GLOBAL_STRING(lp_eventlog_oldest_record_cmd, &Globals.szEventLogOldestRecordCommand)
FN_GLOBAL_STRING(lp_eventlog_close_cmd, &Globals.szEventLogCloseCommand)
FN_GLOBAL_LIST(lp_eventlog_list, &Globals.szEventLogs)

FN_GLOBAL_BOOL(lp_disable_netbios, &Globals.bDisableNetbios)
FN_GLOBAL_BOOL(lp_ms_add_printer_wizard, &Globals.bMsAddPrinterWizard)
FN_GLOBAL_BOOL(lp_dns_proxy, &Globals.bDNSproxy)
FN_GLOBAL_BOOL(lp_wins_support, &Globals.bWINSsupport)
FN_GLOBAL_BOOL(lp_we_are_a_wins_server, &Globals.bWINSsupport)
FN_GLOBAL_BOOL(lp_wins_proxy, &Globals.bWINSproxy)
FN_GLOBAL_BOOL(lp_local_master, &Globals.bLocalMaster)
FN_GLOBAL_BOOL(lp_domain_logons, &Globals.bDomainLogons)
FN_GLOBAL_BOOL(lp_load_printers, &Globals.bLoadPrinters)
FN_GLOBAL_BOOL(lp_readbmpx, &Globals.bReadbmpx)
FN_GLOBAL_BOOL(lp_readraw, &Globals.bReadRaw)
FN_GLOBAL_BOOL(lp_large_readwrite, &Globals.bLargeReadwrite)
FN_GLOBAL_BOOL(lp_writeraw, &Globals.bWriteRaw)
FN_GLOBAL_BOOL(lp_null_passwords, &Globals.bNullPasswords)
FN_GLOBAL_BOOL(lp_obey_pam_restrictions, &Globals.bObeyPamRestrictions)
FN_GLOBAL_BOOL(lp_encrypted_passwords, &Globals.bEncryptPasswords)
FN_GLOBAL_BOOL(lp_update_encrypted, &Globals.bUpdateEncrypt)
FN_GLOBAL_INTEGER(lp_client_schannel, &Globals.clientSchannel)
FN_GLOBAL_INTEGER(lp_server_schannel, &Globals.serverSchannel)
FN_GLOBAL_BOOL(lp_syslog_only, &Globals.bSyslogOnly)
FN_GLOBAL_BOOL(lp_timestamp_logs, &Globals.bTimestampLogs)
FN_GLOBAL_BOOL(lp_debug_hires_timestamp, &Globals.bDebugHiresTimestamp)
FN_GLOBAL_BOOL(lp_debug_pid, &Globals.bDebugPid)
FN_GLOBAL_BOOL(lp_debug_uid, &Globals.bDebugUid)
FN_GLOBAL_BOOL(lp_browse_list, &Globals.bBrowseList)
FN_GLOBAL_BOOL(lp_nis_home_map, &Globals.bNISHomeMap)
static FN_GLOBAL_BOOL(lp_time_server, &Globals.bTimeServer)
FN_GLOBAL_BOOL(lp_bind_interfaces_only, &Globals.bBindInterfacesOnly)
FN_GLOBAL_BOOL(lp_pam_password_change, &Globals.bPamPasswordChange)
FN_GLOBAL_BOOL(lp_unix_password_sync, &Globals.bUnixPasswdSync)
FN_GLOBAL_BOOL(lp_passwd_chat_debug, &Globals.bPasswdChatDebug)
FN_GLOBAL_INTEGER(lp_passwd_chat_timeout, &Globals.iPasswdChatTimeout)
FN_GLOBAL_BOOL(lp_nt_pipe_support, &Globals.bNTPipeSupport)
FN_GLOBAL_BOOL(lp_nt_status_support, &Globals.bNTStatusSupport)
FN_GLOBAL_BOOL(lp_stat_cache, &Globals.bStatCache)
FN_GLOBAL_INTEGER(lp_max_stat_cache_size, &Globals.iMaxStatCacheSize)
FN_GLOBAL_BOOL(lp_allow_trusted_domains, &Globals.bAllowTrustedDomains)
FN_GLOBAL_INTEGER(lp_restrict_anonymous, &Globals.restrict_anonymous)
FN_GLOBAL_BOOL(lp_lanman_auth, &Globals.bLanmanAuth)
FN_GLOBAL_BOOL(lp_ntlm_auth, &Globals.bNTLMAuth)
FN_GLOBAL_BOOL(lp_client_plaintext_auth, &Globals.bClientPlaintextAuth)
FN_GLOBAL_BOOL(lp_client_lanman_auth, &Globals.bClientLanManAuth)
FN_GLOBAL_BOOL(lp_client_ntlmv2_auth, &Globals.bClientNTLMv2Auth)
FN_GLOBAL_BOOL(lp_host_msdfs, &Globals.bHostMSDfs)
FN_GLOBAL_BOOL(lp_kernel_oplocks, &Globals.bKernelOplocks)
FN_GLOBAL_BOOL(lp_enhanced_browsing, &Globals.enhanced_browsing)
FN_GLOBAL_BOOL(lp_use_mmap, &Globals.bUseMmap)
FN_GLOBAL_BOOL(lp_unix_extensions, &Globals.bUnixExtensions)
FN_GLOBAL_BOOL(lp_use_spnego, &Globals.bUseSpnego)
FN_GLOBAL_BOOL(lp_client_use_spnego, &Globals.bClientUseSpnego)
FN_GLOBAL_BOOL(lp_hostname_lookups, &Globals.bHostnameLookups)
FN_GLOBAL_BOOL(lp_kernel_change_notify, &Globals.bKernelChangeNotify)
FN_GLOBAL_BOOL(lp_use_kerberos_keytab, &Globals.bUseKerberosKeytab)
FN_GLOBAL_BOOL(lp_defer_sharing_violations, &Globals.bDeferSharingViolations)
FN_GLOBAL_BOOL(lp_enable_privileges, &Globals.bEnablePrivileges)
FN_GLOBAL_BOOL(lp_enable_asu_support, &Globals.bASUSupport)
FN_GLOBAL_INTEGER(lp_os_level, &Globals.os_level)
FN_GLOBAL_INTEGER(lp_max_ttl, &Globals.max_ttl)
FN_GLOBAL_INTEGER(lp_max_wins_ttl, &Globals.max_wins_ttl)
FN_GLOBAL_INTEGER(lp_min_wins_ttl, &Globals.min_wins_ttl)
FN_GLOBAL_INTEGER(lp_max_log_size, &Globals.max_log_size)
FN_GLOBAL_INTEGER(lp_max_open_files, &Globals.max_open_files)
FN_GLOBAL_INTEGER(lp_maxxmit, &Globals.max_xmit)
FN_GLOBAL_INTEGER(lp_maxmux, &Globals.max_mux)
FN_GLOBAL_INTEGER(lp_passwordlevel, &Globals.pwordlevel)
FN_GLOBAL_INTEGER(lp_usernamelevel, &Globals.unamelevel)
FN_GLOBAL_INTEGER(lp_deadtime, &Globals.deadtime)
FN_GLOBAL_INTEGER(lp_maxprotocol, &Globals.maxprotocol)
FN_GLOBAL_INTEGER(lp_minprotocol, &Globals.minprotocol)
FN_GLOBAL_INTEGER(lp_security, &Globals.security)
FN_GLOBAL_LIST(lp_auth_methods, &Globals.AuthMethods)
FN_GLOBAL_BOOL(lp_paranoid_server_security, &Globals.paranoid_server_security)
FN_GLOBAL_INTEGER(lp_maxdisksize, &Globals.maxdisksize)
FN_GLOBAL_INTEGER(lp_lpqcachetime, &Globals.lpqcachetime)
FN_GLOBAL_INTEGER(lp_max_smbd_processes, &Globals.iMaxSmbdProcesses)
FN_GLOBAL_INTEGER(_lp_disable_spoolss, &Globals.bDisableSpoolss)
FN_GLOBAL_INTEGER(lp_syslog, &Globals.syslog)
static FN_GLOBAL_INTEGER(lp_announce_as, &Globals.announce_as)
FN_GLOBAL_INTEGER(lp_lm_announce, &Globals.lm_announce)
FN_GLOBAL_INTEGER(lp_lm_interval, &Globals.lm_interval)
FN_GLOBAL_INTEGER(lp_machine_password_timeout, &Globals.machine_password_timeout)
FN_GLOBAL_INTEGER(lp_change_notify_timeout, &Globals.change_notify_timeout)
FN_GLOBAL_INTEGER(lp_map_to_guest, &Globals.map_to_guest)
FN_GLOBAL_INTEGER(lp_min_passwd_length, &Globals.min_passwd_length)
FN_GLOBAL_INTEGER(lp_oplock_break_wait_time, &Globals.oplock_break_wait_time)
FN_GLOBAL_INTEGER(lp_lock_spin_count, &Globals.iLockSpinCount)
FN_GLOBAL_INTEGER(lp_lock_sleep_time, &Globals.iLockSpinTime)
FN_LOCAL_STRING(lp_preexec, szPreExec)
FN_LOCAL_STRING(lp_postexec, szPostExec)
FN_LOCAL_STRING(lp_rootpreexec, szRootPreExec)
FN_LOCAL_STRING(lp_rootpostexec, szRootPostExec)
FN_LOCAL_STRING(lp_servicename, szService)
FN_LOCAL_CONST_STRING(lp_const_servicename, szService)
FN_LOCAL_STRING(lp_pathname, szPath)
FN_LOCAL_STRING(lp_dontdescend, szDontdescend)
FN_LOCAL_STRING(lp_username, szUsername)
FN_LOCAL_LIST(lp_invalid_users, szInvalidUsers)
FN_LOCAL_LIST(lp_valid_users, szValidUsers)
FN_LOCAL_LIST(lp_admin_users, szAdminUsers)
FN_GLOBAL_LIST(lp_enable_svcctl, &Globals.szServicesList)
FN_LOCAL_STRING(lp_cups_options, szCupsOptions)
FN_GLOBAL_STRING(lp_cups_server, &Globals.szCupsServer)
FN_LOCAL_STRING(lp_printcommand, szPrintcommand)
FN_LOCAL_STRING(lp_lpqcommand, szLpqcommand)
FN_LOCAL_STRING(lp_lprmcommand, szLprmcommand)
FN_LOCAL_STRING(lp_lppausecommand, szLppausecommand)
FN_LOCAL_STRING(lp_lpresumecommand, szLpresumecommand)
FN_LOCAL_STRING(lp_queuepausecommand, szQueuepausecommand)
FN_LOCAL_STRING(lp_queueresumecommand, szQueueresumecommand)
static FN_LOCAL_STRING(_lp_printername, szPrintername)
FN_LOCAL_LIST(lp_hostsallow, szHostsallow)
FN_LOCAL_LIST(lp_hostsdeny, szHostsdeny)
FN_LOCAL_STRING(lp_magicscript, szMagicScript)
FN_LOCAL_STRING(lp_magicoutput, szMagicOutput)
FN_LOCAL_STRING(lp_comment, comment)
FN_LOCAL_STRING(lp_force_user, force_user)
FN_LOCAL_STRING(lp_force_group, force_group)
FN_LOCAL_LIST(lp_readlist, readlist)
FN_LOCAL_LIST(lp_writelist, writelist)
FN_LOCAL_LIST(lp_printer_admin, printer_admin)
FN_LOCAL_STRING(lp_fstype, fstype)
FN_LOCAL_LIST(lp_vfs_objects, szVfsObjects)
FN_LOCAL_STRING(lp_msdfs_proxy, szMSDfsProxy)
static FN_LOCAL_STRING(lp_volume, volume)
FN_LOCAL_STRING(lp_mangled_map, szMangledMap)
FN_LOCAL_STRING(lp_veto_files, szVetoFiles)
FN_LOCAL_STRING(lp_hide_files, szHideFiles)
FN_LOCAL_STRING(lp_veto_oplocks, szVetoOplockFiles)
FN_LOCAL_BOOL(lp_msdfs_root, bMSDfsRoot)
FN_LOCAL_STRING(lp_aio_write_behind, szAioWriteBehind)
FN_LOCAL_BOOL(lp_autoloaded, autoloaded)
FN_LOCAL_BOOL(lp_preexec_close, bPreexecClose)
FN_LOCAL_BOOL(lp_rootpreexec_close, bRootpreexecClose)
FN_LOCAL_INTEGER(lp_casesensitive, iCaseSensitive)
FN_LOCAL_BOOL(lp_preservecase, bCasePreserve)
FN_LOCAL_BOOL(lp_shortpreservecase, bShortCasePreserve)
FN_LOCAL_BOOL(lp_hide_dot_files, bHideDotFiles)
FN_LOCAL_BOOL(lp_hide_special_files, bHideSpecialFiles)
FN_LOCAL_BOOL(lp_hideunreadable, bHideUnReadable)
FN_LOCAL_BOOL(lp_hideunwriteable_files, bHideUnWriteableFiles)
FN_LOCAL_BOOL(lp_browseable, bBrowseable)
FN_LOCAL_BOOL(lp_readonly, bRead_only)
FN_LOCAL_BOOL(lp_no_set_dir, bNo_set_dir)
FN_LOCAL_BOOL(lp_guest_ok, bGuest_ok)
FN_LOCAL_BOOL(lp_guest_only, bGuest_only)
FN_LOCAL_BOOL(lp_print_ok, bPrint_ok)
FN_LOCAL_BOOL(lp_map_hidden, bMap_hidden)
FN_LOCAL_BOOL(lp_map_archive, bMap_archive)
FN_LOCAL_BOOL(lp_store_dos_attributes, bStoreDosAttributes)
FN_LOCAL_BOOL(lp_locking, bLocking)
FN_LOCAL_INTEGER(lp_strict_locking, iStrictLocking)
FN_LOCAL_BOOL(lp_posix_locking, bPosixLocking)
FN_LOCAL_BOOL(lp_share_modes, bShareModes)
FN_LOCAL_BOOL(lp_oplocks, bOpLocks)
FN_LOCAL_BOOL(lp_level2_oplocks, bLevel2OpLocks)
FN_LOCAL_BOOL(lp_onlyuser, bOnlyUser)
FN_LOCAL_BOOL(lp_manglednames, bMangledNames)
FN_LOCAL_BOOL(lp_widelinks, bWidelinks)
FN_LOCAL_BOOL(lp_symlinks, bSymlinks)
FN_LOCAL_BOOL(lp_syncalways, bSyncAlways)
FN_LOCAL_BOOL(lp_strict_allocate, bStrictAllocate)
FN_LOCAL_BOOL(lp_strict_sync, bStrictSync)
FN_LOCAL_BOOL(lp_map_system, bMap_system)
FN_LOCAL_BOOL(lp_delete_readonly, bDeleteReadonly)
FN_LOCAL_BOOL(lp_fake_oplocks, bFakeOplocks)
FN_LOCAL_BOOL(lp_recursive_veto_delete, bDeleteVetoFiles)
FN_LOCAL_BOOL(lp_dos_filemode, bDosFilemode)
FN_LOCAL_BOOL(lp_dos_filetimes, bDosFiletimes)
FN_LOCAL_BOOL(lp_dos_filetime_resolution, bDosFiletimeResolution)
FN_LOCAL_BOOL(lp_fake_dir_create_times, bFakeDirCreateTimes)
FN_LOCAL_BOOL(lp_blocking_locks, bBlockingLocks)
FN_LOCAL_BOOL(lp_inherit_perms, bInheritPerms)
FN_LOCAL_BOOL(lp_inherit_acls, bInheritACLS)
FN_LOCAL_BOOL(lp_inherit_owner, bInheritOwner)
FN_LOCAL_BOOL(lp_use_client_driver, bUseClientDriver)
FN_LOCAL_BOOL(lp_default_devmode, bDefaultDevmode)
FN_LOCAL_BOOL(lp_force_printername, bForcePrintername)
FN_LOCAL_BOOL(lp_nt_acl_support, bNTAclSupport)
FN_LOCAL_BOOL(lp_force_unknown_acl_user, bForceUnknownAclUser)
FN_LOCAL_BOOL(lp_ea_support, bEASupport)
FN_LOCAL_BOOL(_lp_use_sendfile, bUseSendfile)
FN_LOCAL_BOOL(lp_profile_acls, bProfileAcls)
FN_LOCAL_BOOL(lp_map_acl_inherit, bMap_acl_inherit)
FN_LOCAL_BOOL(lp_afs_share, bAfs_Share)
FN_LOCAL_BOOL(lp_acl_check_permissions, bAclCheckPermissions)
FN_LOCAL_INTEGER(lp_create_mask, iCreate_mask)
FN_LOCAL_INTEGER(lp_force_create_mode, iCreate_force_mode)
FN_LOCAL_INTEGER(lp_security_mask, iSecurity_mask)
FN_LOCAL_INTEGER(lp_force_security_mode, iSecurity_force_mode)
FN_LOCAL_INTEGER(lp_dir_mask, iDir_mask)
FN_LOCAL_INTEGER(lp_force_dir_mode, iDir_force_mode)
FN_LOCAL_INTEGER(lp_dir_security_mask, iDir_Security_mask)
FN_LOCAL_INTEGER(lp_force_dir_security_mode, iDir_Security_force_mode)
FN_LOCAL_INTEGER(lp_max_connections, iMaxConnections)
FN_LOCAL_INTEGER(lp_defaultcase, iDefaultCase)
FN_LOCAL_INTEGER(lp_minprintspace, iMinPrintSpace)
FN_LOCAL_INTEGER(lp_printing, iPrinting)
FN_LOCAL_INTEGER(lp_max_reported_jobs, iMaxReportedPrintJobs)
FN_LOCAL_INTEGER(lp_oplock_contention_limit, iOplockContentionLimit)
FN_LOCAL_INTEGER(lp_csc_policy, iCSCPolicy)
FN_LOCAL_INTEGER(lp_write_cache_size, iWriteCacheSize)
FN_LOCAL_INTEGER(lp_block_size, iBlock_size)
FN_LOCAL_INTEGER(lp_allocation_roundup_size, iallocation_roundup_size);
<<<<<<< HEAD
FN_LOCAL_INTEGER(lp_aio_read_size, iAioReadSize);
FN_LOCAL_INTEGER(lp_aio_write_size, iAioWriteSize);
=======
>>>>>>> ee7a1662
FN_LOCAL_CHAR(lp_magicchar, magic_char)
FN_GLOBAL_INTEGER(lp_winbind_cache_time, &Globals.winbind_cache_time)
FN_GLOBAL_INTEGER(lp_winbind_max_idle_children, &Globals.winbind_max_idle_children)
FN_GLOBAL_INTEGER(lp_algorithmic_rid_base, &Globals.AlgorithmicRidBase)
FN_GLOBAL_INTEGER(lp_name_cache_timeout, &Globals.name_cache_timeout)
FN_GLOBAL_INTEGER(lp_client_signing, &Globals.client_signing)
FN_GLOBAL_INTEGER(lp_server_signing, &Globals.server_signing)

/* local prototypes */

static int map_parameter(const char *pszParmName);
static BOOL set_boolean(BOOL *pb, const char *pszParmValue);
static int getservicebyname(const char *pszServiceName,
			    service * pserviceDest);
static void copy_service(service * pserviceDest,
			 service * pserviceSource, BOOL *pcopymapDest);
static BOOL service_ok(int iService);
static BOOL do_parameter(const char *pszParmName, const char *pszParmValue);
static BOOL do_section(const char *pszSectionName);
static void init_copymap(service * pservice);

/* This is a helper function for parametrical options support. */
/* It returns a pointer to parametrical option value if it exists or NULL otherwise */
/* Actual parametrical functions are quite simple */
static param_opt_struct *get_parametrics(int snum, const char *type, const char *option)
{
	BOOL global_section = False;
	char* param_key;
        param_opt_struct *data;
	
	if (snum >= iNumServices) return NULL;
	
	if (snum < 0) { 
		data = Globals.param_opt;
		global_section = True;
	} else {
		data = ServicePtrs[snum]->param_opt;
	}
    
	asprintf(&param_key, "%s:%s", type, option);
	if (!param_key) {
		DEBUG(0,("asprintf failed!\n"));
		return NULL;
	}

	while (data) {
		if (strcmp(data->key, param_key) == 0) {
			string_free(&param_key);
			return data;
		}
		data = data->next;
	}

	if (!global_section) {
		/* Try to fetch the same option but from globals */
		/* but only if we are not already working with Globals */
		data = Globals.param_opt;
		while (data) {
		        if (strcmp(data->key, param_key) == 0) {
			        string_free(&param_key);
				return data;
			}
			data = data->next;
		}
	}

	string_free(&param_key);
	
	return NULL;
}


/*******************************************************************
convenience routine to return int parameters.
********************************************************************/
static int lp_int(const char *s)
{

	if (!s) {
		DEBUG(0,("lp_int(%s): is called with NULL!\n",s));
		return (-1);
	}

	return atoi(s); 
}

/*******************************************************************
convenience routine to return unsigned long parameters.
********************************************************************/
static int lp_ulong(const char *s)
{

	if (!s) {
		DEBUG(0,("lp_int(%s): is called with NULL!\n",s));
		return (-1);
	}

	return strtoul(s, NULL, 10);
}

/*******************************************************************
convenience routine to return boolean parameters.
********************************************************************/
static BOOL lp_bool(const char *s)
{
	BOOL ret = False;

	if (!s) {
		DEBUG(0,("lp_bool(%s): is called with NULL!\n",s));
		return False;
	}
	
	if (!set_boolean(&ret,s)) {
		DEBUG(0,("lp_bool(%s): value is not boolean!\n",s));
		return False;
	}

	return ret;
}

/*******************************************************************
convenience routine to return enum parameters.
********************************************************************/
static int lp_enum(const char *s,const struct enum_list *_enum)
{
	int i;

	if (!s || !_enum) {
		DEBUG(0,("lp_enum(%s,enum): is called with NULL!\n",s));
		return (-1);
	}
	
	for (i=0; _enum[i].name; i++) {
		if (strequal(_enum[i].name,s))
			return _enum[i].value;
	}

	DEBUG(0,("lp_enum(%s,enum): value is not in enum_list!\n",s));
	return (-1);
}


/* DO NOT USE lp_parm_string ANYMORE!!!!
 * use lp_parm_const_string or lp_parm_talloc_string
 *
 * lp_parm_string is only used to let old modules find this symbol
 */
#undef lp_parm_string
 char *lp_parm_string(const char *servicename, const char *type, const char *option)
{
	return lp_parm_talloc_string(lp_servicenumber(servicename), type, option, NULL);
}

/* Return parametric option from a given service. Type is a part of option before ':' */
/* Parametric option has following syntax: 'Type: option = value' */
/* the returned value is talloced in lp_talloc */
char *lp_parm_talloc_string(int snum, const char *type, const char *option, const char *def)
{
	param_opt_struct *data = get_parametrics(snum, type, option);
	
	if (data == NULL||data->value==NULL) {
		if (def) {
			return lp_string(def);
		} else {
			return NULL;
		}
	}

	return lp_string(data->value);
}

/* Return parametric option from a given service. Type is a part of option before ':' */
/* Parametric option has following syntax: 'Type: option = value' */
const char *lp_parm_const_string(int snum, const char *type, const char *option, const char *def)
{
	param_opt_struct *data = get_parametrics(snum, type, option);
	
	if (data == NULL||data->value==NULL)
		return def;
		
	return data->value;
}

/* Return parametric option from a given service. Type is a part of option before ':' */
/* Parametric option has following syntax: 'Type: option = value' */

const char **lp_parm_string_list(int snum, const char *type, const char *option, const char **def)
{
	param_opt_struct *data = get_parametrics(snum, type, option);

	if (data == NULL||data->value==NULL)
		return (const char **)def;
		
	if (data->list==NULL) {
		data->list = str_list_make(data->value, NULL);
	}

	return (const char **)data->list;
}

/* Return parametric option from a given service. Type is a part of option before ':' */
/* Parametric option has following syntax: 'Type: option = value' */

int lp_parm_int(int snum, const char *type, const char *option, int def)
{
	param_opt_struct *data = get_parametrics(snum, type, option);
	
	if (data && data->value && *data->value)
		return lp_int(data->value);

	return def;
}

/* Return parametric option from a given service. Type is a part of option before ':' */
/* Parametric option has following syntax: 'Type: option = value' */

unsigned long lp_parm_ulong(int snum, const char *type, const char *option, unsigned long def)
{
	param_opt_struct *data = get_parametrics(snum, type, option);
	
	if (data && data->value && *data->value)
		return lp_ulong(data->value);

	return def;
}

/* Return parametric option from a given service. Type is a part of option before ':' */
/* Parametric option has following syntax: 'Type: option = value' */

BOOL lp_parm_bool(int snum, const char *type, const char *option, BOOL def)
{
	param_opt_struct *data = get_parametrics(snum, type, option);
	
	if (data && data->value && *data->value)
		return lp_bool(data->value);

	return def;
}

/* Return parametric option from a given service. Type is a part of option before ':' */
/* Parametric option has following syntax: 'Type: option = value' */

int lp_parm_enum(int snum, const char *type, const char *option,
		 const struct enum_list *_enum, int def)
{
	param_opt_struct *data = get_parametrics(snum, type, option);
	
	if (data && data->value && *data->value && _enum)
		return lp_enum(data->value, _enum);

	return def;
}


/***************************************************************************
 Initialise a service to the defaults.
***************************************************************************/

static void init_service(service * pservice)
{
	memset((char *)pservice, '\0', sizeof(service));
	copy_service(pservice, &sDefault, NULL);
}

/***************************************************************************
 Free the dynamically allocated parts of a service struct.
***************************************************************************/

static void free_service(service *pservice)
{
	int i;
        param_opt_struct *data, *pdata;
	if (!pservice)
		return;

	if (pservice->szService)
		DEBUG(5, ("free_service: Freeing service %s\n",
		       pservice->szService));

	string_free(&pservice->szService);
	SAFE_FREE(pservice->copymap);

	for (i = 0; parm_table[i].label; i++) {
		if ((parm_table[i].type == P_STRING ||
		     parm_table[i].type == P_USTRING) &&
		    parm_table[i].class == P_LOCAL)
			string_free((char **)
				    (((char *)pservice) +
				     PTR_DIFF(parm_table[i].ptr, &sDefault)));
		else if (parm_table[i].type == P_LIST &&
			 parm_table[i].class == P_LOCAL)
			     str_list_free((char ***)
			     		    (((char *)pservice) +
					     PTR_DIFF(parm_table[i].ptr, &sDefault)));
	}

	data = pservice->param_opt;
	if (data)
		DEBUG(5,("Freeing parametrics:\n"));
	while (data) {
		DEBUG(5,("[%s = %s]\n", data->key, data->value));
		string_free(&data->key);
		string_free(&data->value);
		str_list_free(&data->list);
		pdata = data->next;
		SAFE_FREE(data);
		data = pdata;
	}

	ZERO_STRUCTP(pservice);
}

/***************************************************************************
 Add a new service to the services array initialising it with the given 
 service. 
***************************************************************************/

static int add_a_service(const service *pservice, const char *name)
{
	int i;
	service tservice;
	int num_to_alloc = iNumServices + 1;
	param_opt_struct *data, *pdata;

	tservice = *pservice;

	/* it might already exist */
	if (name) {
		i = getservicebyname(name, NULL);
		if (i >= 0) {
			/* Clean all parametric options for service */
			/* They will be added during parsing again */
			data = ServicePtrs[i]->param_opt;
			while (data) {
				string_free(&data->key);
				string_free(&data->value);
				str_list_free(&data->list);
				pdata = data->next;
				SAFE_FREE(data);
				data = pdata;
			}
			ServicePtrs[i]->param_opt = NULL;
			return (i);
		}
	}

	/* find an invalid one */
	for (i = 0; i < iNumServices; i++)
		if (!ServicePtrs[i]->valid)
			break;

	/* if not, then create one */
	if (i == iNumServices) {
		service **tsp;
		
		tsp = SMB_REALLOC_ARRAY(ServicePtrs, service *, num_to_alloc);
					   
		if (!tsp) {
			DEBUG(0,("add_a_service: failed to enlarge ServicePtrs!\n"));
			return (-1);
		}
		else {
			ServicePtrs = tsp;
			ServicePtrs[iNumServices] = SMB_MALLOC_P(service);
		}
		if (!ServicePtrs[iNumServices]) {
			DEBUG(0,("add_a_service: out of memory!\n"));
			return (-1);
		}

		iNumServices++;
	} else
		free_service(ServicePtrs[i]);

	ServicePtrs[i]->valid = True;

	init_service(ServicePtrs[i]);
	copy_service(ServicePtrs[i], &tservice, NULL);
	if (name)
		string_set(&ServicePtrs[i]->szService, name);
		
	DEBUG(8,("add_a_service: Creating snum = %d for %s\n", 
		i, ServicePtrs[i]->szService));
		
	return (i);
}

/***************************************************************************
 Add a new home service, with the specified home directory, defaults coming 
 from service ifrom.
***************************************************************************/

BOOL lp_add_home(const char *pszHomename, int iDefaultService, 
		 const char *user, const char *pszHomedir)
{
	int i;
	pstring newHomedir;

	i = add_a_service(ServicePtrs[iDefaultService], pszHomename);

	if (i < 0)
		return (False);

	if (!(*(ServicePtrs[iDefaultService]->szPath))
	    || strequal(ServicePtrs[iDefaultService]->szPath, lp_pathname(GLOBAL_SECTION_SNUM))) {
		pstrcpy(newHomedir, pszHomedir);
		string_set(&ServicePtrs[i]->szPath, newHomedir);
	} 

	if (!(*(ServicePtrs[i]->comment))) {
		pstring comment;
		slprintf(comment, sizeof(comment) - 1,
			 "Home directory of %s", user);
		string_set(&ServicePtrs[i]->comment, comment);
	}

	/* set the browseable flag from the gloabl default */

	ServicePtrs[i]->bBrowseable = sDefault.bBrowseable;

	ServicePtrs[i]->autoloaded = True;

	DEBUG(3, ("adding home's share [%s] for user '%s' at '%s'\n", pszHomename, 
	       user, ServicePtrs[i]->szPath ));
	
	return (True);
}

/***************************************************************************
 Add a new service, based on an old one.
***************************************************************************/

int lp_add_service(const char *pszService, int iDefaultService)
{
	return (add_a_service(ServicePtrs[iDefaultService], pszService));
}

/***************************************************************************
 Add the IPC service.
***************************************************************************/

static BOOL lp_add_ipc(const char *ipc_name, BOOL guest_ok)
{
	pstring comment;
	int i = add_a_service(&sDefault, ipc_name);

	if (i < 0)
		return (False);

	slprintf(comment, sizeof(comment) - 1,
		 "IPC Service (%s)", Globals.szServerString);

	string_set(&ServicePtrs[i]->szPath, tmpdir());
	string_set(&ServicePtrs[i]->szUsername, "");
	string_set(&ServicePtrs[i]->comment, comment);
	string_set(&ServicePtrs[i]->fstype, "IPC");
	ServicePtrs[i]->iMaxConnections = 0;
	ServicePtrs[i]->bAvailable = True;
	ServicePtrs[i]->bRead_only = True;
	ServicePtrs[i]->bGuest_only = False;
	ServicePtrs[i]->bGuest_ok = guest_ok;
	ServicePtrs[i]->bPrint_ok = False;
	ServicePtrs[i]->bBrowseable = sDefault.bBrowseable;

	DEBUG(3, ("adding IPC service\n"));

	return (True);
}

/***************************************************************************
 Add a new printer service, with defaults coming from service iFrom.
***************************************************************************/

BOOL lp_add_printer(const char *pszPrintername, int iDefaultService)
{
	const char *comment = "From Printcap";
	int i = add_a_service(ServicePtrs[iDefaultService], pszPrintername);

	if (i < 0)
		return (False);

	/* note that we do NOT default the availability flag to True - */
	/* we take it from the default service passed. This allows all */
	/* dynamic printers to be disabled by disabling the [printers] */
	/* entry (if/when the 'available' keyword is implemented!).    */

	/* the printer name is set to the service name. */
	string_set(&ServicePtrs[i]->szPrintername, pszPrintername);
	string_set(&ServicePtrs[i]->comment, comment);

	/* set the browseable flag from the gloabl default */
	ServicePtrs[i]->bBrowseable = sDefault.bBrowseable;

	/* Printers cannot be read_only. */
	ServicePtrs[i]->bRead_only = False;
	/* No share modes on printer services. */
	ServicePtrs[i]->bShareModes = False;
	/* No oplocks on printer services. */
	ServicePtrs[i]->bOpLocks = False;
	/* Printer services must be printable. */
	ServicePtrs[i]->bPrint_ok = True;
	
	DEBUG(3, ("adding printer service %s\n", pszPrintername));

	return (True);
}

/***************************************************************************
 Map a parameter's string representation to something we can use. 
 Returns False if the parameter string is not recognised, else TRUE.
***************************************************************************/

static int map_parameter(const char *pszParmName)
{
	int iIndex;

	if (*pszParmName == '-')
		return (-1);

	for (iIndex = 0; parm_table[iIndex].label; iIndex++)
		if (strwicmp(parm_table[iIndex].label, pszParmName) == 0)
			return (iIndex);

	/* Warn only if it isn't parametric option */
	if (strchr(pszParmName, ':') == NULL)
		DEBUG(0, ("Unknown parameter encountered: \"%s\"\n", pszParmName));
	/* We do return 'fail' for parametric options as well because they are
	   stored in different storage
	 */
	return (-1);
}

/***************************************************************************
 Show all parameter's name, type, [values,] and flags.
***************************************************************************/

void show_parameter_list(void)
{
	int classIndex, parmIndex, enumIndex, flagIndex;
	BOOL hadFlag;
	const char *section_names[] = { "local", "global", NULL};
	const char *type[] = { "P_BOOL", "P_BOOLREV", "P_CHAR", "P_INTEGER",
		"P_OCTAL", "P_LIST", "P_STRING", "P_USTRING", "P_GSTRING",
		"P_UGSTRING", "P_ENUM", "P_SEP"};
	unsigned flags[] = { FLAG_BASIC, FLAG_SHARE, FLAG_PRINT, FLAG_GLOBAL,
		FLAG_WIZARD, FLAG_ADVANCED, FLAG_DEVELOPER, FLAG_DEPRECATED,
		FLAG_HIDE, FLAG_DOS_STRING};
	const char *flag_names[] = { "FLAG_BASIC", "FLAG_SHARE", "FLAG_PRINT",
		"FLAG_GLOBAL", "FLAG_WIZARD", "FLAG_ADVANCED", "FLAG_DEVELOPER",
		"FLAG_DEPRECATED", "FLAG_HIDE", "FLAG_DOS_STRING", NULL};

	for ( classIndex=0; section_names[classIndex]; classIndex++) {
		printf("[%s]\n", section_names[classIndex]);
		for (parmIndex = 0; parm_table[parmIndex].label; parmIndex++) {
			if (parm_table[parmIndex].class == classIndex) {
				printf("%s=%s", 
					parm_table[parmIndex].label,
					type[parm_table[parmIndex].type]);
				switch (parm_table[parmIndex].type) {
				case P_ENUM:
					printf(",");
					for (enumIndex=0; parm_table[parmIndex].enum_list[enumIndex].name; enumIndex++)
						printf("%s%s",
							enumIndex ? "|" : "",
							parm_table[parmIndex].enum_list[enumIndex].name);
					break;
				default:
					break;
				}
				printf(",");
				hadFlag = False;
				for ( flagIndex=0; flag_names[flagIndex]; flagIndex++ ) {
					if (parm_table[parmIndex].flags & flags[flagIndex]) {
						printf("%s%s",
							hadFlag ? "|" : "",
							flag_names[flagIndex]);
						hadFlag = True;
					}
				}
				printf("\n");
			}
		}
	}
}

/***************************************************************************
 Set a boolean variable from the text value stored in the passed string.
 Returns True in success, False if the passed string does not correctly 
 represent a boolean.
***************************************************************************/

static BOOL set_boolean(BOOL *pb, const char *pszParmValue)
{
	BOOL bRetval;

	bRetval = True;
	if (strwicmp(pszParmValue, "yes") == 0 ||
	    strwicmp(pszParmValue, "true") == 0 ||
	    strwicmp(pszParmValue, "1") == 0)
		*pb = True;
	else if (strwicmp(pszParmValue, "no") == 0 ||
		    strwicmp(pszParmValue, "False") == 0 ||
		    strwicmp(pszParmValue, "0") == 0)
		*pb = False;
	else {
		DEBUG(0,
		      ("ERROR: Badly formed boolean in configuration file: \"%s\".\n",
		       pszParmValue));
		bRetval = False;
	}
	return (bRetval);
}

/***************************************************************************
Find a service by name. Otherwise works like get_service.
***************************************************************************/

static int getservicebyname(const char *pszServiceName, service * pserviceDest)
{
	int iService;

	for (iService = iNumServices - 1; iService >= 0; iService--)
		if (VALID(iService) &&
		    strwicmp(ServicePtrs[iService]->szService, pszServiceName) == 0) {
			if (pserviceDest != NULL)
				copy_service(pserviceDest, ServicePtrs[iService], NULL);
			break;
		}

	return (iService);
}

/***************************************************************************
 Copy a service structure to another.
 If pcopymapDest is NULL then copy all fields
***************************************************************************/

static void copy_service(service * pserviceDest, service * pserviceSource, BOOL *pcopymapDest)
{
	int i;
	BOOL bcopyall = (pcopymapDest == NULL);
	param_opt_struct *data, *pdata, *paramo;
	BOOL not_added;

	for (i = 0; parm_table[i].label; i++)
		if (parm_table[i].ptr && parm_table[i].class == P_LOCAL &&
		    (bcopyall || pcopymapDest[i])) {
			void *def_ptr = parm_table[i].ptr;
			void *src_ptr =
				((char *)pserviceSource) + PTR_DIFF(def_ptr,
								    &sDefault);
			void *dest_ptr =
				((char *)pserviceDest) + PTR_DIFF(def_ptr,
								  &sDefault);

			switch (parm_table[i].type) {
				case P_BOOL:
				case P_BOOLREV:
					*(BOOL *)dest_ptr = *(BOOL *)src_ptr;
					break;

				case P_INTEGER:
				case P_ENUM:
				case P_OCTAL:
					*(int *)dest_ptr = *(int *)src_ptr;
					break;

				case P_CHAR:
					*(char *)dest_ptr = *(char *)src_ptr;
					break;

				case P_STRING:
					string_set(dest_ptr,
						   *(char **)src_ptr);
					break;

				case P_USTRING:
					string_set(dest_ptr,
						   *(char **)src_ptr);
					strupper_m(*(char **)dest_ptr);
					break;
				case P_LIST:
					str_list_free((char ***)dest_ptr);
					str_list_copy((char ***)dest_ptr, *(const char ***)src_ptr);
					break;
				default:
					break;
			}
		}

	if (bcopyall) {
		init_copymap(pserviceDest);
		if (pserviceSource->copymap)
			memcpy((void *)pserviceDest->copymap,
			       (void *)pserviceSource->copymap,
			       sizeof(BOOL) * NUMPARAMETERS);
	}
	
	data = pserviceSource->param_opt;
	while (data) {
		not_added = True;
		pdata = pserviceDest->param_opt;
		/* Traverse destination */
		while (pdata) {
			/* If we already have same option, override it */
			if (strcmp(pdata->key, data->key) == 0) {
				string_free(&pdata->value);
				str_list_free(&data->list);
				pdata->value = SMB_STRDUP(data->value);
				not_added = False;
				break;
			}
			pdata = pdata->next;
		}
		if (not_added) {
		    paramo = SMB_XMALLOC_P(param_opt_struct);
		    paramo->key = SMB_STRDUP(data->key);
		    paramo->value = SMB_STRDUP(data->value);
		    paramo->list = NULL;
		    DLIST_ADD(pserviceDest->param_opt, paramo);
		}
		data = data->next;
	}
}

/***************************************************************************
Check a service for consistency. Return False if the service is in any way
incomplete or faulty, else True.
***************************************************************************/

static BOOL service_ok(int iService)
{
	BOOL bRetval;

	bRetval = True;
	if (ServicePtrs[iService]->szService[0] == '\0') {
		DEBUG(0, ("The following message indicates an internal error:\n"));
		DEBUG(0, ("No service name in service entry.\n"));
		bRetval = False;
	}

	/* The [printers] entry MUST be printable. I'm all for flexibility, but */
	/* I can't see why you'd want a non-printable printer service...        */
	if (strwicmp(ServicePtrs[iService]->szService, PRINTERS_NAME) == 0) {
		if (!ServicePtrs[iService]->bPrint_ok) {
			DEBUG(0, ("WARNING: [%s] service MUST be printable!\n",
			       ServicePtrs[iService]->szService));
			ServicePtrs[iService]->bPrint_ok = True;
		}
		/* [printers] service must also be non-browsable. */
		if (ServicePtrs[iService]->bBrowseable)
			ServicePtrs[iService]->bBrowseable = False;
	}

	if (ServicePtrs[iService]->szPath[0] == '\0' &&
	    strwicmp(ServicePtrs[iService]->szService, HOMES_NAME) != 0) {
		DEBUG(0, ("No path in service %s - using %s\n",
		       ServicePtrs[iService]->szService, tmpdir()));
		string_set(&ServicePtrs[iService]->szPath, tmpdir());
	}

	/* If a service is flagged unavailable, log the fact at level 0. */
	if (!ServicePtrs[iService]->bAvailable)
		DEBUG(1, ("NOTE: Service %s is flagged unavailable.\n",
			  ServicePtrs[iService]->szService));

	return (bRetval);
}

static struct file_lists {
	struct file_lists *next;
	char *name;
	char *subfname;
	time_t modtime;
} *file_lists = NULL;

/*******************************************************************
 Keep a linked list of all config files so we know when one has changed 
 it's date and needs to be reloaded.
********************************************************************/

static void add_to_file_list(const char *fname, const char *subfname)
{
	struct file_lists *f = file_lists;

	while (f) {
		if (f->name && !strcmp(f->name, fname))
			break;
		f = f->next;
	}

	if (!f) {
		f = SMB_MALLOC_P(struct file_lists);
		if (!f)
			return;
		f->next = file_lists;
		f->name = SMB_STRDUP(fname);
		if (!f->name) {
			SAFE_FREE(f);
			return;
		}
		f->subfname = SMB_STRDUP(subfname);
		if (!f->subfname) {
			SAFE_FREE(f);
			return;
		}
		file_lists = f;
		f->modtime = file_modtime(subfname);
	} else {
		time_t t = file_modtime(subfname);
		if (t)
			f->modtime = t;
	}
}

/*******************************************************************
 Check if a config file has changed date.
********************************************************************/

BOOL lp_file_list_changed(void)
{
	struct file_lists *f = file_lists;

 	DEBUG(6, ("lp_file_list_changed()\n"));

	while (f) {
		pstring n2;
		time_t mod_time;

		pstrcpy(n2, f->name);
		standard_sub_basic( get_current_username(), n2, sizeof(n2) );

		DEBUGADD(6, ("file %s -> %s  last mod_time: %s\n",
			     f->name, n2, ctime(&f->modtime)));

		mod_time = file_modtime(n2);

		if (mod_time && ((f->modtime != mod_time) || (f->subfname == NULL) || (strcmp(n2, f->subfname) != 0))) {
			DEBUGADD(6,
				 ("file %s modified: %s\n", n2,
				  ctime(&mod_time)));
			f->modtime = mod_time;
			SAFE_FREE(f->subfname);
			f->subfname = SMB_STRDUP(n2);
			return (True);
		}
		f = f->next;
	}
	return (False);
}

/***************************************************************************
 Run standard_sub_basic on netbios name... needed because global_myname
 is not accessed through any lp_ macro.
 Note: We must *NOT* use string_set() here as ptr points to global_myname.
***************************************************************************/

static BOOL handle_netbios_name(int snum, const char *pszParmValue, char **ptr)
{
	BOOL ret;
	pstring netbios_name;

	pstrcpy(netbios_name, pszParmValue);

	standard_sub_basic(get_current_username(), netbios_name,sizeof(netbios_name));

	ret = set_global_myname(netbios_name);
	string_set(&Globals.szNetbiosName,global_myname());
	
	DEBUG(4, ("handle_netbios_name: set global_myname to: %s\n",
	       global_myname()));

	return ret;
}

static BOOL handle_charset(int snum, const char *pszParmValue, char **ptr)
{
	if (strcmp(*ptr, pszParmValue) != 0) {
		string_set(ptr, pszParmValue);
		init_iconv();
	}
	return True;
}

static BOOL handle_eventlog(int snum, const char *pszParmValue, char **ptr)
{
	string_set(ptr, pszParmValue);
	return True;
}

static BOOL handle_workgroup(int snum, const char *pszParmValue, char **ptr)
{
	BOOL ret;
	
	ret = set_global_myworkgroup(pszParmValue);
	string_set(&Globals.szWorkgroup,lp_workgroup());
	
	return ret;
}

static BOOL handle_netbios_scope(int snum, const char *pszParmValue, char **ptr)
{
	BOOL ret;
	
	ret = set_global_scope(pszParmValue);
	string_set(&Globals.szNetbiosScope,global_scope());

	return ret;
}

static BOOL handle_netbios_aliases(int snum, const char *pszParmValue, char **ptr)
{
	str_list_free(&Globals.szNetbiosAliases);
	Globals.szNetbiosAliases = str_list_make(pszParmValue, NULL);
	return set_netbios_aliases((const char **)Globals.szNetbiosAliases);
}

/***************************************************************************
 Handle the include operation.
***************************************************************************/

static BOOL handle_include(int snum, const char *pszParmValue, char **ptr)
{
	pstring fname;
	pstrcpy(fname, pszParmValue);

	standard_sub_basic(get_current_username(), fname,sizeof(fname));

	add_to_file_list(pszParmValue, fname);

	string_set(ptr, fname);

	if (file_exist(fname, NULL))
		return (pm_process(fname, do_section, do_parameter));

	DEBUG(2, ("Can't find include file %s\n", fname));

	return (False);
}

/***************************************************************************
 Handle the interpretation of the copy parameter.
***************************************************************************/

static BOOL handle_copy(int snum, const char *pszParmValue, char **ptr)
{
	BOOL bRetval;
	int iTemp;
	service serviceTemp;

	string_set(ptr, pszParmValue);

	init_service(&serviceTemp);

	bRetval = False;

	DEBUG(3, ("Copying service from service %s\n", pszParmValue));

	if ((iTemp = getservicebyname(pszParmValue, &serviceTemp)) >= 0) {
		if (iTemp == iServiceIndex) {
			DEBUG(0, ("Can't copy service %s - unable to copy self!\n", pszParmValue));
		} else {
			copy_service(ServicePtrs[iServiceIndex],
				     &serviceTemp,
				     ServicePtrs[iServiceIndex]->copymap);
			bRetval = True;
		}
	} else {
		DEBUG(0, ("Unable to copy service - source not found: %s\n", pszParmValue));
		bRetval = False;
	}

	free_service(&serviceTemp);
	return (bRetval);
}

/***************************************************************************
 Handle idmap/non unix account uid and gid allocation parameters.  The format of these
 parameters is:

 [global]

        idmap uid = 1000-1999
        idmap gid = 700-899

 We only do simple parsing checks here.  The strings are parsed into useful
 structures in the idmap daemon code.

***************************************************************************/

/* Some lp_ routines to return idmap [ug]id information */

static uid_t idmap_uid_low, idmap_uid_high;
static gid_t idmap_gid_low, idmap_gid_high;

BOOL lp_idmap_uid(uid_t *low, uid_t *high)
{
        if (idmap_uid_low == 0 || idmap_uid_high == 0)
                return False;

        if (low)
                *low = idmap_uid_low;

        if (high)
                *high = idmap_uid_high;

        return True;
}

BOOL lp_idmap_gid(gid_t *low, gid_t *high)
{
        if (idmap_gid_low == 0 || idmap_gid_high == 0)
                return False;

        if (low)
                *low = idmap_gid_low;

        if (high)
                *high = idmap_gid_high;

        return True;
}

/* Do some simple checks on "idmap [ug]id" parameter values */

static BOOL handle_idmap_uid(int snum, const char *pszParmValue, char **ptr)
{
	uint32 low, high;

	if (sscanf(pszParmValue, "%u-%u", &low, &high) != 2 || high < low)
		return False;

	/* Parse OK */

	string_set(ptr, pszParmValue);

        idmap_uid_low = low;
        idmap_uid_high = high;

	return True;
}

static BOOL handle_idmap_gid(int snum, const char *pszParmValue, char **ptr)
{
	uint32 low, high;

	if (sscanf(pszParmValue, "%u-%u", &low, &high) != 2 || high < low)
		return False;

	/* Parse OK */

	string_set(ptr, pszParmValue);

        idmap_gid_low = low;
        idmap_gid_high = high;

	return True;
}

/***************************************************************************
 Handle the DEBUG level list.
***************************************************************************/

static BOOL handle_debug_list( int snum, const char *pszParmValueIn, char **ptr )
{
	pstring pszParmValue;

	pstrcpy(pszParmValue, pszParmValueIn);
	string_set(ptr, pszParmValueIn);
	return debug_parse_levels( pszParmValue );
}

/***************************************************************************
 Handle ldap suffixes - default to ldapsuffix if sub-suffixes are not defined.
***************************************************************************/

static char* append_ldap_suffix( const char *str )
{
	char *suffix_string;


	if (!lp_talloc)
		lp_talloc = talloc_init("lp_talloc");

	suffix_string = talloc_asprintf( lp_talloc, "%s,%s", str, Globals.szLdapSuffix );
	if ( !suffix_string ) {
		DEBUG(0,("append_ldap_suffix: talloc_asprintf() failed!\n"));
		return NULL;
	}

	return suffix_string;
}

char *lp_ldap_machine_suffix(void)
{
	if (Globals.szLdapMachineSuffix[0])
		return append_ldap_suffix(Globals.szLdapMachineSuffix);

	return lp_string(Globals.szLdapSuffix);
}

char *lp_ldap_user_suffix(void)
{
	if (Globals.szLdapUserSuffix[0])
		return append_ldap_suffix(Globals.szLdapUserSuffix);

	return lp_string(Globals.szLdapSuffix);
}

char *lp_ldap_group_suffix(void)
{
	if (Globals.szLdapGroupSuffix[0])
		return append_ldap_suffix(Globals.szLdapGroupSuffix);

	return lp_string(Globals.szLdapSuffix);
}

char *lp_ldap_idmap_suffix(void)
{
	if (Globals.szLdapIdmapSuffix[0])
		return append_ldap_suffix(Globals.szLdapIdmapSuffix);

	return lp_string(Globals.szLdapSuffix);
}

/***************************************************************************
***************************************************************************/

static BOOL handle_acl_compatibility(int snum, const char *pszParmValue, char **ptr)
{
	if (strequal(pszParmValue, "auto"))
		string_set(ptr, "");
	else if (strequal(pszParmValue, "winnt"))
		string_set(ptr, "winnt");
	else if (strequal(pszParmValue, "win2k"))
		string_set(ptr, "win2k");
	else
		return False;

	return True;
}

/****************************************************************************
 set the value for a P_ENUM
 ***************************************************************************/

static void lp_set_enum_parm( struct parm_struct *parm, const char *pszParmValue,
                              int *ptr )
{
	int i;

	for (i = 0; parm->enum_list[i].name; i++) {
		if ( strequal(pszParmValue, parm->enum_list[i].name)) {
			*ptr = parm->enum_list[i].value;
			break;
		}
	}
}

/***************************************************************************
***************************************************************************/

static BOOL handle_printing(int snum, const char *pszParmValue, char **ptr)
{
	static int parm_num = -1;
	service *s;

	if ( parm_num == -1 )
		parm_num = map_parameter( "printing" );

	lp_set_enum_parm( &parm_table[parm_num], pszParmValue, (int*)ptr );

	if ( snum < 0 )
		s = &sDefault;
	else
		s = ServicePtrs[snum];

	init_printer_values( s );

	return True;
}


/***************************************************************************
 Initialise a copymap.
***************************************************************************/

static void init_copymap(service * pservice)
{
	int i;
	SAFE_FREE(pservice->copymap);
	pservice->copymap = SMB_MALLOC_ARRAY(BOOL,NUMPARAMETERS);
	if (!pservice->copymap)
		DEBUG(0,
		      ("Couldn't allocate copymap!! (size %d)\n",
		       (int)NUMPARAMETERS));
	else
		for (i = 0; i < NUMPARAMETERS; i++)
			pservice->copymap[i] = True;
}

/***************************************************************************
 Return the local pointer to a parameter given the service number and the 
 pointer into the default structure.
***************************************************************************/

void *lp_local_ptr(int snum, void *ptr)
{
	return (void *)(((char *)ServicePtrs[snum]) + PTR_DIFF(ptr, &sDefault));
}

/***************************************************************************
 Process a parameter for a particular service number. If snum < 0
 then assume we are in the globals.
***************************************************************************/

BOOL lp_do_parameter(int snum, const char *pszParmName, const char *pszParmValue)
{
	int parmnum, i, slen;
	void *parm_ptr = NULL;	/* where we are going to store the result */
	void *def_ptr = NULL;
	pstring param_key;
	char *sep;
	param_opt_struct *paramo, *data;
	BOOL not_added;

	parmnum = map_parameter(pszParmName);

	if (parmnum < 0) {
		if ((sep=strchr(pszParmName, ':')) != NULL) {
			*sep = '\0';
			ZERO_STRUCT(param_key);
			pstr_sprintf(param_key, "%s:", pszParmName);
			slen = strlen(param_key);
			pstrcat(param_key, sep+1);
			trim_char(param_key+slen, ' ', ' ');
			not_added = True;
			data = (snum < 0) ? Globals.param_opt : 
				ServicePtrs[snum]->param_opt;
			/* Traverse destination */
			while (data) {
				/* If we already have same option, override it */
				if (strcmp(data->key, param_key) == 0) {
					string_free(&data->value);
					str_list_free(&data->list);
					data->value = SMB_STRDUP(pszParmValue);
					not_added = False;
					break;
				}
				data = data->next;
			}
			if (not_added) {
				paramo = SMB_XMALLOC_P(param_opt_struct);
				paramo->key = SMB_STRDUP(param_key);
				paramo->value = SMB_STRDUP(pszParmValue);
				paramo->list = NULL;
				if (snum < 0) {
					DLIST_ADD(Globals.param_opt, paramo);
				} else {
					DLIST_ADD(ServicePtrs[snum]->param_opt, paramo);
				}
			}

			*sep = ':';
			return (True);
		}
		DEBUG(0, ("Ignoring unknown parameter \"%s\"\n", pszParmName));
		return (True);
	}

	if (parm_table[parmnum].flags & FLAG_DEPRECATED) {
		DEBUG(1, ("WARNING: The \"%s\" option is deprecated\n",
			  pszParmName));
	}

	def_ptr = parm_table[parmnum].ptr;

	/* we might point at a service, the default service or a global */
	if (snum < 0) {
		parm_ptr = def_ptr;
	} else {
		if (parm_table[parmnum].class == P_GLOBAL) {
			DEBUG(0,
			      ("Global parameter %s found in service section!\n",
			       pszParmName));
			return (True);
		}
		parm_ptr =
			((char *)ServicePtrs[snum]) + PTR_DIFF(def_ptr,
							    &sDefault);
	}

	if (snum >= 0) {
		if (!ServicePtrs[snum]->copymap)
			init_copymap(ServicePtrs[snum]);

		/* this handles the aliases - set the copymap for other entries with
		   the same data pointer */
		for (i = 0; parm_table[i].label; i++)
			if (parm_table[i].ptr == parm_table[parmnum].ptr)
				ServicePtrs[snum]->copymap[i] = False;
	}

	/* if it is a special case then go ahead */
	if (parm_table[parmnum].special) {
		parm_table[parmnum].special(snum, pszParmValue, (char **)parm_ptr);
		return (True);
	}

	/* now switch on the type of variable it is */
	switch (parm_table[parmnum].type)
	{
		case P_BOOL:
			set_boolean(parm_ptr, pszParmValue);
			break;

		case P_BOOLREV:
			set_boolean(parm_ptr, pszParmValue);
			*(BOOL *)parm_ptr = !*(BOOL *)parm_ptr;
			break;

		case P_INTEGER:
			*(int *)parm_ptr = atoi(pszParmValue);
			break;

		case P_CHAR:
			*(char *)parm_ptr = *pszParmValue;
			break;

		case P_OCTAL:
			sscanf(pszParmValue, "%o", (int *)parm_ptr);
			break;

		case P_LIST:
			str_list_free(parm_ptr);
			*(char ***)parm_ptr = str_list_make(pszParmValue, NULL);
			break;

		case P_STRING:
			string_set(parm_ptr, pszParmValue);
			break;

		case P_USTRING:
			string_set(parm_ptr, pszParmValue);
			strupper_m(*(char **)parm_ptr);
			break;

		case P_GSTRING:
			pstrcpy((char *)parm_ptr, pszParmValue);
			break;

		case P_UGSTRING:
			pstrcpy((char *)parm_ptr, pszParmValue);
			strupper_m((char *)parm_ptr);
			break;

		case P_ENUM:
			lp_set_enum_parm( &parm_table[parmnum], pszParmValue, (int*)parm_ptr );
			break;
		case P_SEP:
			break;
	}

	return (True);
}

/***************************************************************************
 Process a parameter.
***************************************************************************/

static BOOL do_parameter(const char *pszParmName, const char *pszParmValue)
{
	if (!bInGlobalSection && bGlobalOnly)
		return (True);

	DEBUGADD(4, ("doing parameter %s = %s\n", pszParmName, pszParmValue));

	return (lp_do_parameter(bInGlobalSection ? -2 : iServiceIndex,
				pszParmName, pszParmValue));
}

/***************************************************************************
 Print a parameter of the specified type.
***************************************************************************/

static void print_parameter(struct parm_struct *p, void *ptr, FILE * f)
{
	int i;
	switch (p->type)
	{
		case P_ENUM:
			for (i = 0; p->enum_list[i].name; i++) {
				if (*(int *)ptr == p->enum_list[i].value) {
					fprintf(f, "%s",
						p->enum_list[i].name);
					break;
				}
			}
			break;

		case P_BOOL:
			fprintf(f, "%s", BOOLSTR(*(BOOL *)ptr));
			break;

		case P_BOOLREV:
			fprintf(f, "%s", BOOLSTR(!*(BOOL *)ptr));
			break;

		case P_INTEGER:
			fprintf(f, "%d", *(int *)ptr);
			break;

		case P_CHAR:
			fprintf(f, "%c", *(char *)ptr);
			break;

		case P_OCTAL:
			fprintf(f, "%s", octal_string(*(int *)ptr));
			break;

		case P_LIST:
			if ((char ***)ptr && *(char ***)ptr) {
				char **list = *(char ***)ptr;
				
				for (; *list; list++) {
					/* surround strings with whitespace in double quotes */
					if ( strchr_m( *list, ' ' ) )
						fprintf(f, "\"%s\"%s", *list, ((*(list+1))?", ":""));
					else
						fprintf(f, "%s%s", *list, ((*(list+1))?", ":""));
				}
			}
			break;

		case P_GSTRING:
		case P_UGSTRING:
			if ((char *)ptr) {
				fprintf(f, "%s", (char *)ptr);
			}
			break;

		case P_STRING:
		case P_USTRING:
			if (*(char **)ptr) {
				fprintf(f, "%s", *(char **)ptr);
			}
			break;
		case P_SEP:
			break;
	}
}

/***************************************************************************
 Check if two parameters are equal.
***************************************************************************/

static BOOL equal_parameter(parm_type type, void *ptr1, void *ptr2)
{
	switch (type) {
		case P_BOOL:
		case P_BOOLREV:
			return (*((BOOL *)ptr1) == *((BOOL *)ptr2));

		case P_INTEGER:
		case P_ENUM:
		case P_OCTAL:
			return (*((int *)ptr1) == *((int *)ptr2));

		case P_CHAR:
			return (*((char *)ptr1) == *((char *)ptr2));
		
		case P_LIST:
			return str_list_compare(*(char ***)ptr1, *(char ***)ptr2);

		case P_GSTRING:
		case P_UGSTRING:
		{
			char *p1 = (char *)ptr1, *p2 = (char *)ptr2;
			if (p1 && !*p1)
				p1 = NULL;
			if (p2 && !*p2)
				p2 = NULL;
			return (p1 == p2 || strequal(p1, p2));
		}
		case P_STRING:
		case P_USTRING:
		{
			char *p1 = *(char **)ptr1, *p2 = *(char **)ptr2;
			if (p1 && !*p1)
				p1 = NULL;
			if (p2 && !*p2)
				p2 = NULL;
			return (p1 == p2 || strequal(p1, p2));
		}
		case P_SEP:
			break;
	}
	return (False);
}

/***************************************************************************
 Initialize any local varients in the sDefault table.
***************************************************************************/

void init_locals(void)
{
	/* None as yet. */
}

/***************************************************************************
 Process a new section (service). At this stage all sections are services.
 Later we'll have special sections that permit server parameters to be set.
 Returns True on success, False on failure. 
***************************************************************************/

static BOOL do_section(const char *pszSectionName)
{
	BOOL bRetval;
	BOOL isglobal = ((strwicmp(pszSectionName, GLOBAL_NAME) == 0) ||
			 (strwicmp(pszSectionName, GLOBAL_NAME2) == 0));
	bRetval = False;

	/* if we were in a global section then do the local inits */
	if (bInGlobalSection && !isglobal)
		init_locals();

	/* if we've just struck a global section, note the fact. */
	bInGlobalSection = isglobal;

	/* check for multiple global sections */
	if (bInGlobalSection) {
		DEBUG(3, ("Processing section \"[%s]\"\n", pszSectionName));
		return (True);
	}

	if (!bInGlobalSection && bGlobalOnly)
		return (True);

	/* if we have a current service, tidy it up before moving on */
	bRetval = True;

	if (iServiceIndex >= 0)
		bRetval = service_ok(iServiceIndex);

	/* if all is still well, move to the next record in the services array */
	if (bRetval) {
		/* We put this here to avoid an odd message order if messages are */
		/* issued by the post-processing of a previous section. */
		DEBUG(2, ("Processing section \"[%s]\"\n", pszSectionName));

		if ((iServiceIndex = add_a_service(&sDefault, pszSectionName))
		    < 0) {
			DEBUG(0, ("Failed to add a new service\n"));
			return (False);
		}
	}

	return (bRetval);
}


/***************************************************************************
 Determine if a partcular base parameter is currentl set to the default value.
***************************************************************************/

static BOOL is_default(int i)
{
	if (!defaults_saved)
		return False;
	switch (parm_table[i].type) {
		case P_LIST:
			return str_list_compare (parm_table[i].def.lvalue, 
						*(char ***)parm_table[i].ptr);
		case P_STRING:
		case P_USTRING:
			return strequal(parm_table[i].def.svalue,
					*(char **)parm_table[i].ptr);
		case P_GSTRING:
		case P_UGSTRING:
			return strequal(parm_table[i].def.svalue,
					(char *)parm_table[i].ptr);
		case P_BOOL:
		case P_BOOLREV:
			return parm_table[i].def.bvalue ==
				*(BOOL *)parm_table[i].ptr;
		case P_CHAR:
			return parm_table[i].def.cvalue ==
				*(char *)parm_table[i].ptr;
		case P_INTEGER:
		case P_OCTAL:
		case P_ENUM:
			return parm_table[i].def.ivalue ==
				*(int *)parm_table[i].ptr;
		case P_SEP:
			break;
	}
	return False;
}

/***************************************************************************
Display the contents of the global structure.
***************************************************************************/

static void dump_globals(FILE *f)
{
	int i;
	param_opt_struct *data;
	
	fprintf(f, "[global]\n");

	for (i = 0; parm_table[i].label; i++)
		if (parm_table[i].class == P_GLOBAL &&
		    parm_table[i].ptr &&
		    (i == 0 || (parm_table[i].ptr != parm_table[i - 1].ptr))) {
			if (defaults_saved && is_default(i))
				continue;
			fprintf(f, "\t%s = ", parm_table[i].label);
			print_parameter(&parm_table[i], parm_table[i].ptr, f);
			fprintf(f, "\n");
	}
	if (Globals.param_opt != NULL) {
		data = Globals.param_opt;
		while(data) {
			fprintf(f, "\t%s = %s\n", data->key, data->value);
			data = data->next;
		}
        }

}

/***************************************************************************
 Return True if a local parameter is currently set to the global default.
***************************************************************************/

BOOL lp_is_default(int snum, struct parm_struct *parm)
{
	int pdiff = PTR_DIFF(parm->ptr, &sDefault);

	return equal_parameter(parm->type,
			       ((char *)ServicePtrs[snum]) + pdiff,
			       ((char *)&sDefault) + pdiff);
}

/***************************************************************************
 Display the contents of a single services record.
***************************************************************************/

static void dump_a_service(service * pService, FILE * f)
{
	int i;
	param_opt_struct *data;
	
	if (pService != &sDefault)
		fprintf(f, "[%s]\n", pService->szService);

	for (i = 0; parm_table[i].label; i++) {

		if (parm_table[i].class == P_LOCAL &&
		    parm_table[i].ptr &&
		    (*parm_table[i].label != '-') &&
		    (i == 0 || (parm_table[i].ptr != parm_table[i - 1].ptr))) 
		{
		
			int pdiff = PTR_DIFF(parm_table[i].ptr, &sDefault);

			if (pService == &sDefault) {
				if (defaults_saved && is_default(i))
					continue;
			} else {
				if (equal_parameter(parm_table[i].type,
						    ((char *)pService) +
						    pdiff,
						    ((char *)&sDefault) +
						    pdiff))
					continue;
			}

			fprintf(f, "\t%s = ", parm_table[i].label);
			print_parameter(&parm_table[i],
					((char *)pService) + pdiff, f);
			fprintf(f, "\n");
		}
	}

		if (pService->param_opt != NULL) {
			data = pService->param_opt;
			while(data) {
				fprintf(f, "\t%s = %s\n", data->key, data->value);
				data = data->next;
			}
        	}
}

/***************************************************************************
 Display the contents of a parameter of a single services record.
***************************************************************************/

BOOL dump_a_parameter(int snum, char *parm_name, FILE * f, BOOL isGlobal)
{
	service * pService = ServicePtrs[snum];
	int i, result = False;
	parm_class class;
	unsigned flag = 0;

	if (isGlobal) {
		class = P_GLOBAL;
		flag = FLAG_GLOBAL;
	} else
		class = P_LOCAL;
	
	for (i = 0; parm_table[i].label; i++) {
		if (strwicmp(parm_table[i].label, parm_name) == 0 &&
		    (parm_table[i].class == class || parm_table[i].flags & flag) &&
		    parm_table[i].ptr &&
		    (*parm_table[i].label != '-') &&
		    (i == 0 || (parm_table[i].ptr != parm_table[i - 1].ptr))) 
		{
			void *ptr;

			if (isGlobal)
				ptr = parm_table[i].ptr;
			else
				ptr = ((char *)pService) +
					PTR_DIFF(parm_table[i].ptr, &sDefault);

			print_parameter(&parm_table[i],
					ptr, f);
			fprintf(f, "\n");
			result = True;
			break;
		}
	}

<<<<<<< HEAD
=======
/***************************************************************************
 Display the contents of a parameter of a single services record.
***************************************************************************/

BOOL dump_a_parameter(int snum, char *parm_name, FILE * f, BOOL isGlobal)
{
	service * pService = ServicePtrs[snum];
	int i, result = False;
	parm_class class;
	unsigned flag = 0;

	if (isGlobal) {
		class = P_GLOBAL;
		flag = FLAG_GLOBAL;
	} else
		class = P_LOCAL;
	
	for (i = 0; parm_table[i].label; i++) {
		if (strwicmp(parm_table[i].label, parm_name) == 0 &&
		    (parm_table[i].class == class || parm_table[i].flags & flag) &&
		    parm_table[i].ptr &&
		    (*parm_table[i].label != '-') &&
		    (i == 0 || (parm_table[i].ptr != parm_table[i - 1].ptr))) 
		{
			void *ptr;

			if (isGlobal)
				ptr = parm_table[i].ptr;
			else
				ptr = ((char *)pService) +
					PTR_DIFF(parm_table[i].ptr, &sDefault);

			print_parameter(&parm_table[i],
					ptr, f);
			fprintf(f, "\n");
			result = True;
			break;
		}
	}

>>>>>>> ee7a1662
	return result;
}

/***************************************************************************
 Return info about the next service  in a service. snum==GLOBAL_SECTION_SNUM gives the globals.
 Return NULL when out of parameters.
***************************************************************************/

struct parm_struct *lp_next_parameter(int snum, int *i, int allparameters)
{
	if (snum < 0) {
		/* do the globals */
		for (; parm_table[*i].label; (*i)++) {
			if (parm_table[*i].class == P_SEPARATOR)
				return &parm_table[(*i)++];

			if (!parm_table[*i].ptr
			    || (*parm_table[*i].label == '-'))
				continue;

			if ((*i) > 0
			    && (parm_table[*i].ptr ==
				parm_table[(*i) - 1].ptr))
				continue;

			return &parm_table[(*i)++];
		}
	} else {
		service *pService = ServicePtrs[snum];

		for (; parm_table[*i].label; (*i)++) {
			if (parm_table[*i].class == P_SEPARATOR)
				return &parm_table[(*i)++];

			if (parm_table[*i].class == P_LOCAL &&
			    parm_table[*i].ptr &&
			    (*parm_table[*i].label != '-') &&
			    ((*i) == 0 ||
			     (parm_table[*i].ptr !=
			      parm_table[(*i) - 1].ptr)))
			{
				int pdiff =
					PTR_DIFF(parm_table[*i].ptr,
						 &sDefault);

				if (allparameters ||
				    !equal_parameter(parm_table[*i].type,
						     ((char *)pService) +
						     pdiff,
						     ((char *)&sDefault) +
						     pdiff))
				{
					return &parm_table[(*i)++];
				}
			}
		}
	}

	return NULL;
}


#if 0
/***************************************************************************
 Display the contents of a single copy structure.
***************************************************************************/
static void dump_copy_map(BOOL *pcopymap)
{
	int i;
	if (!pcopymap)
		return;

	printf("\n\tNon-Copied parameters:\n");

	for (i = 0; parm_table[i].label; i++)
		if (parm_table[i].class == P_LOCAL &&
		    parm_table[i].ptr && !pcopymap[i] &&
		    (i == 0 || (parm_table[i].ptr != parm_table[i - 1].ptr)))
		{
			printf("\t\t%s\n", parm_table[i].label);
		}
}
#endif

/***************************************************************************
 Return TRUE if the passed service number is within range.
***************************************************************************/

BOOL lp_snum_ok(int iService)
{
	return (LP_SNUM_OK(iService) && ServicePtrs[iService]->bAvailable);
}

/***************************************************************************
 Auto-load some home services.
***************************************************************************/

static void lp_add_auto_services(char *str)
{
	char *s;
	char *p;
	int homes;

	if (!str)
		return;

	s = SMB_STRDUP(str);
	if (!s)
		return;

	homes = lp_servicenumber(HOMES_NAME);

	for (p = strtok(s, LIST_SEP); p; p = strtok(NULL, LIST_SEP)) {
		char *home = get_user_home_dir(p);

		if (lp_servicenumber(p) >= 0)
			continue;

		if (home && homes >= 0)
			lp_add_home(p, homes, p, home);
	}
	SAFE_FREE(s);
}

/***************************************************************************
 Auto-load one printer.
***************************************************************************/

void lp_add_one_printer(char *name, char *comment)
{
	int printers = lp_servicenumber(PRINTERS_NAME);
	int i;

	if (lp_servicenumber(name) < 0) {
		lp_add_printer(name, printers);
		if ((i = lp_servicenumber(name)) >= 0) {
			string_set(&ServicePtrs[i]->comment, comment);
			ServicePtrs[i]->autoloaded = True;
		}
	}
}

/***************************************************************************
 Have we loaded a services file yet?
***************************************************************************/

BOOL lp_loaded(void)
{
	return (bLoaded);
}

/***************************************************************************
 Unload unused services.
***************************************************************************/

void lp_killunused(BOOL (*snumused) (int))
{
	int i;
	for (i = 0; i < iNumServices; i++) {
		if (!VALID(i))
			continue;

		/* don't kill autoloaded services */
		if ( ServicePtrs[i]->autoloaded )
			continue;

		if (!snumused || !snumused(i)) {
			ServicePtrs[i]->valid = False;
			free_service(ServicePtrs[i]);
		}
	}
}

/***************************************************************************
 Unload a service.
***************************************************************************/

void lp_killservice(int iServiceIn)
{
	if (VALID(iServiceIn)) {
		ServicePtrs[iServiceIn]->valid = False;
		free_service(ServicePtrs[iServiceIn]);
	}
}

/***************************************************************************
 Save the curent values of all global and sDefault parameters into the 
 defaults union. This allows swat and testparm to show only the
 changed (ie. non-default) parameters.
***************************************************************************/

static void lp_save_defaults(void)
{
	int i;
	for (i = 0; parm_table[i].label; i++) {
		if (i > 0 && parm_table[i].ptr == parm_table[i - 1].ptr)
			continue;
		switch (parm_table[i].type) {
			case P_LIST:
				str_list_copy(&(parm_table[i].def.lvalue),
					    *(const char ***)parm_table[i].ptr);
				break;
			case P_STRING:
			case P_USTRING:
				if (parm_table[i].ptr) {
					parm_table[i].def.svalue = SMB_STRDUP(*(char **)parm_table[i].ptr);
				} else {
					parm_table[i].def.svalue = NULL;
				}
				break;
			case P_GSTRING:
			case P_UGSTRING:
				if (parm_table[i].ptr) {
					parm_table[i].def.svalue = SMB_STRDUP((char *)parm_table[i].ptr);
				} else {
					parm_table[i].def.svalue = NULL;
				}
				break;
			case P_BOOL:
			case P_BOOLREV:
				parm_table[i].def.bvalue =
					*(BOOL *)parm_table[i].ptr;
				break;
			case P_CHAR:
				parm_table[i].def.cvalue =
					*(char *)parm_table[i].ptr;
				break;
			case P_INTEGER:
			case P_OCTAL:
			case P_ENUM:
				parm_table[i].def.ivalue =
					*(int *)parm_table[i].ptr;
				break;
			case P_SEP:
				break;
		}
	}
	defaults_saved = True;
}

/*******************************************************************
 Set the server type we will announce as via nmbd.
********************************************************************/

static void set_server_role(void)
{
	server_role = ROLE_STANDALONE;

	switch (lp_security()) {
		case SEC_SHARE:
			if (lp_domain_logons())
				DEBUG(0, ("Server's Role (logon server) conflicts with share-level security\n"));
			break;
		case SEC_SERVER:
			if (lp_domain_logons())
				DEBUG(0, ("Server's Role (logon server) conflicts with server-level security\n"));
			server_role = ROLE_DOMAIN_MEMBER;
			break;
		case SEC_DOMAIN:
			if (lp_domain_logons()) {
				DEBUG(1, ("Server's Role (logon server) NOT ADVISED with domain-level security\n"));
				server_role = ROLE_DOMAIN_BDC;
				break;
			}
			server_role = ROLE_DOMAIN_MEMBER;
			break;
		case SEC_ADS:
			if (lp_domain_logons()) {
				server_role = ROLE_DOMAIN_PDC;
				break;
			}
			server_role = ROLE_DOMAIN_MEMBER;
			break;
		case SEC_USER:
			if (lp_domain_logons()) {

				if (Globals.bDomainMaster) /* auto or yes */ 
					server_role = ROLE_DOMAIN_PDC;
				else
					server_role = ROLE_DOMAIN_BDC;
			}
			break;
		default:
			DEBUG(0, ("Server's Role undefined due to unknown security mode\n"));
			break;
	}

	DEBUG(10, ("set_server_role: role = "));

	switch(server_role) {
	case ROLE_STANDALONE:
		DEBUGADD(10, ("ROLE_STANDALONE\n"));
		break;
	case ROLE_DOMAIN_MEMBER:
		DEBUGADD(10, ("ROLE_DOMAIN_MEMBER\n"));
		break;
	case ROLE_DOMAIN_BDC:
		DEBUGADD(10, ("ROLE_DOMAIN_BDC\n"));
		break;
	case ROLE_DOMAIN_PDC:
		DEBUGADD(10, ("ROLE_DOMAIN_PDC\n"));
		break;
	}
}

/***********************************************************
 If we should send plaintext/LANMAN passwords in the clinet
************************************************************/
static void set_allowed_client_auth(void)
{
	if (Globals.bClientNTLMv2Auth) {
		Globals.bClientLanManAuth = False;
	}
	if (!Globals.bClientLanManAuth) {
		Globals.bClientPlaintextAuth = False;
	}
}

/***************************************************************************
 Load the services array from the services file. Return True on success, 
 False on failure.
***************************************************************************/

BOOL lp_load(const char *pszFname, BOOL global_only, BOOL save_defaults,
	     BOOL add_ipc)
{
	pstring n2;
	BOOL bRetval;
	param_opt_struct *data, *pdata;

	pstrcpy(n2, pszFname);
	
	standard_sub_basic( get_current_username(), n2,sizeof(n2) );

	add_to_file_list(pszFname, n2);

	bRetval = False;

	DEBUG(3, ("lp_load: refreshing parameters\n"));
	
	bInGlobalSection = True;
	bGlobalOnly = global_only;

	init_globals();
	debug_init();

	if (save_defaults) {
		init_locals();
		lp_save_defaults();
	}

	if (Globals.param_opt != NULL) {
		data = Globals.param_opt;
		while (data) {
			string_free(&data->key);
			string_free(&data->value);
			str_list_free(&data->list);
			pdata = data->next;
			SAFE_FREE(data);
			data = pdata;
		}
		Globals.param_opt = NULL;
	}
	
	/* We get sections first, so have to start 'behind' to make up */
	iServiceIndex = -1;
	bRetval = pm_process(n2, do_section, do_parameter);

	/* finish up the last section */
	DEBUG(4, ("pm_process() returned %s\n", BOOLSTR(bRetval)));
	if (bRetval)
		if (iServiceIndex >= 0)
			bRetval = service_ok(iServiceIndex);

	if (*(lp_config_backend())) {
		modconf_init(lp_config_backend());
		modconf_load(do_section, do_parameter);
	}	

	lp_add_auto_services(lp_auto_services());

	if (add_ipc) {
		/* When 'restrict anonymous = 2' guest connections to ipc$
		   are denied */
		lp_add_ipc("IPC$", (lp_restrict_anonymous() < 2));
		if ( lp_enable_asu_support() )
<<<<<<< HEAD
			lp_add_ipc("ADMIN$", False);
=======
		lp_add_ipc("ADMIN$", False);
>>>>>>> ee7a1662
	}

	set_server_role();
	set_default_server_announce_type();
	set_allowed_client_auth();

	bLoaded = True;

	/* Now we check bWINSsupport and set szWINSserver to 127.0.0.1 */
	/* if bWINSsupport is true and we are in the client            */
	if (in_client && Globals.bWINSsupport) {
		lp_do_parameter(GLOBAL_SECTION_SNUM, "wins server", "127.0.0.1");
	}

	init_iconv();

	return (bRetval);
}

/***************************************************************************
 Reset the max number of services.
***************************************************************************/

void lp_resetnumservices(void)
{
	iNumServices = 0;
}

/***************************************************************************
 Return the max number of services.
***************************************************************************/

int lp_numservices(void)
{
	return (iNumServices);
}

/***************************************************************************
Display the contents of the services array in human-readable form.
***************************************************************************/

void lp_dump(FILE *f, BOOL show_defaults, int maxtoprint)
{
	int iService;

	if (show_defaults)
		defaults_saved = False;

	dump_globals(f);

	dump_a_service(&sDefault, f);

	for (iService = 0; iService < maxtoprint; iService++) {
		fprintf(f,"\n");
		lp_dump_one(f, show_defaults, iService);
	}
}

/***************************************************************************
Display the contents of one service in human-readable form.
***************************************************************************/

void lp_dump_one(FILE * f, BOOL show_defaults, int snum)
{
	if (VALID(snum)) {
		if (ServicePtrs[snum]->szService[0] == '\0')
			return;
		dump_a_service(ServicePtrs[snum], f);
	}
}

/***************************************************************************
Return the number of the service with the given name, or -1 if it doesn't
exist. Note that this is a DIFFERENT ANIMAL from the internal function
getservicebyname()! This works ONLY if all services have been loaded, and
does not copy the found service.
***************************************************************************/

int lp_servicenumber(const char *pszServiceName)
{
	int iService;
        fstring serviceName;
        
        if (!pszServiceName)
        	return GLOBAL_SECTION_SNUM;
        
	for (iService = iNumServices - 1; iService >= 0; iService--) {
		if (VALID(iService) && ServicePtrs[iService]->szService) {
			/*
			 * The substitution here is used to support %U is
			 * service names
			 */
			fstrcpy(serviceName, ServicePtrs[iService]->szService);
			standard_sub_basic(get_current_username(), serviceName,sizeof(serviceName));
			if (strequal(serviceName, pszServiceName))
				break;
		}
	}

	if (iService < 0) {
		DEBUG(7,("lp_servicenumber: couldn't find %s\n", pszServiceName));
		return GLOBAL_SECTION_SNUM;
	}

	return (iService);
}

/*******************************************************************
 A useful volume label function. 
********************************************************************/

char *volume_label(int snum)
{
	char *ret = lp_volume(snum);
	if (!*ret)
		return lp_servicename(snum);
	return (ret);
}


/*******************************************************************
 Set the server type we will announce as via nmbd.
********************************************************************/

static void set_default_server_announce_type(void)
{
	default_server_announce = 0;
	default_server_announce |= SV_TYPE_WORKSTATION;
	default_server_announce |= SV_TYPE_SERVER;
	default_server_announce |= SV_TYPE_SERVER_UNIX;

	/* note that the flag should be set only if we have a 
	   printer service but nmbd doesn't actually load the 
	   services so we can't tell   --jerry */

	default_server_announce |= SV_TYPE_PRINTQ_SERVER;

	switch (lp_announce_as()) {
		case ANNOUNCE_AS_NT_SERVER:
			default_server_announce |= SV_TYPE_SERVER_NT;
			/* fall through... */
		case ANNOUNCE_AS_NT_WORKSTATION:
			default_server_announce |= SV_TYPE_NT;
			break;
		case ANNOUNCE_AS_WIN95:
			default_server_announce |= SV_TYPE_WIN95_PLUS;
			break;
		case ANNOUNCE_AS_WFW:
			default_server_announce |= SV_TYPE_WFW;
			break;
		default:
			break;
	}

	switch (lp_server_role()) {
		case ROLE_DOMAIN_MEMBER:
			default_server_announce |= SV_TYPE_DOMAIN_MEMBER;
			break;
		case ROLE_DOMAIN_PDC:
			default_server_announce |= SV_TYPE_DOMAIN_CTRL;
			break;
		case ROLE_DOMAIN_BDC:
			default_server_announce |= SV_TYPE_DOMAIN_BAKCTRL;
			break;
		case ROLE_STANDALONE:
		default:
			break;
	}
	if (lp_time_server())
		default_server_announce |= SV_TYPE_TIME_SOURCE;

	if (lp_host_msdfs())
		default_server_announce |= SV_TYPE_DFS_SERVER;
}

/***********************************************************
 returns role of Samba server
************************************************************/

int lp_server_role(void)
{
	return server_role;
}

/***********************************************************
 If we are PDC then prefer us as DMB
************************************************************/

BOOL lp_domain_master(void)
{
	if (Globals.bDomainMaster == Auto)
		return (lp_server_role() == ROLE_DOMAIN_PDC);

	return Globals.bDomainMaster;
}

/***********************************************************
 If we are DMB then prefer us as LMB
************************************************************/

BOOL lp_preferred_master(void)
{
	if (Globals.bPreferredMaster == Auto)
		return (lp_local_master() && lp_domain_master());

	return Globals.bPreferredMaster;
}

/*******************************************************************
 Remove a service.
********************************************************************/

void lp_remove_service(int snum)
{
	ServicePtrs[snum]->valid = False;
}

/*******************************************************************
 Copy a service.
********************************************************************/

void lp_copy_service(int snum, const char *new_name)
{
	do_section(new_name);
	if (snum >= 0) {
		snum = lp_servicenumber(new_name);
		if (snum >= 0)
			lp_do_parameter(snum, "copy", lp_servicename(snum));
	}
}


/*******************************************************************
 Get the default server type we will announce as via nmbd.
********************************************************************/

int lp_default_server_announce(void)
{
	return default_server_announce;
}

/*******************************************************************
 Split the announce version into major and minor numbers.
********************************************************************/

int lp_major_announce_version(void)
{
	static BOOL got_major = False;
	static int major_version = DEFAULT_MAJOR_VERSION;
	char *vers;
	char *p;

	if (got_major)
		return major_version;

	got_major = True;
	if ((vers = lp_announce_version()) == NULL)
		return major_version;

	if ((p = strchr_m(vers, '.')) == 0)
		return major_version;

	*p = '\0';
	major_version = atoi(vers);
	return major_version;
}

int lp_minor_announce_version(void)
{
	static BOOL got_minor = False;
	static int minor_version = DEFAULT_MINOR_VERSION;
	char *vers;
	char *p;

	if (got_minor)
		return minor_version;

	got_minor = True;
	if ((vers = lp_announce_version()) == NULL)
		return minor_version;

	if ((p = strchr_m(vers, '.')) == 0)
		return minor_version;

	p++;
	minor_version = atoi(p);
	return minor_version;
}

/***********************************************************
 Set the global name resolution order (used in smbclient).
************************************************************/

void lp_set_name_resolve_order(const char *new_order)
{
	string_set(&Globals.szNameResolveOrder, new_order);
}

const char *lp_printername(int snum)
{
	const char *ret = _lp_printername(snum);
	if (ret == NULL || (ret != NULL && *ret == '\0'))
		ret = lp_const_servicename(snum);

	return ret;
}


/****************************************************************
 Compatibility fn. for 2.2.2 code.....
*****************************************************************/

void get_private_directory(pstring privdir)
{
	pstrcpy (privdir, lp_private_dir());
}

/***********************************************************
 Allow daemons such as winbindd to fix their logfile name.
************************************************************/

void lp_set_logfile(const char *name)
{
	string_set(&Globals.szLogFile, name);
	pstrcpy(debugf, name);
}

/*******************************************************************
 Return the max print jobs per queue.
********************************************************************/

int lp_maxprintjobs(int snum)
{
	int maxjobs = LP_SNUM_OK(snum) ? ServicePtrs[snum]->iMaxPrintJobs : sDefault.iMaxPrintJobs;
	if (maxjobs <= 0 || maxjobs >= PRINT_MAX_JOBID)
		maxjobs = PRINT_MAX_JOBID - 1;

	return maxjobs;
}

const char *lp_printcapname(void)
{
	if ((Globals.szPrintcapname != NULL) &&
	    (Globals.szPrintcapname[0] != '\0'))
		return Globals.szPrintcapname;

	if (sDefault.iPrinting == PRINT_CUPS) {
#ifdef HAVE_CUPS
		return "cups";
#else
		return "lpstat";
#endif
	}

	if (sDefault.iPrinting == PRINT_BSD)
		return "/etc/printcap";

	return PRINTCAP_NAME;
}

/*******************************************************************
 Ensure we don't use sendfile if server smb signing is active.
********************************************************************/

static uint32 spoolss_state;

BOOL lp_disable_spoolss( void )
{
	if ( spoolss_state == SVCCTL_STATE_UNKNOWN )
		spoolss_state = _lp_disable_spoolss() ? SVCCTL_STOPPED : SVCCTL_RUNNING;

	return spoolss_state == SVCCTL_STOPPED ? True : False;
}

void lp_set_spoolss_state( uint32 state )
{
	SMB_ASSERT( (state == SVCCTL_STOPPED) || (state == SVCCTL_RUNNING) );

	spoolss_state = state;
}

uint32 lp_get_spoolss_state( void )
{
	return lp_disable_spoolss() ? SVCCTL_STOPPED : SVCCTL_RUNNING;
}

/*******************************************************************
 Ensure we don't use sendfile if server smb signing is active.
********************************************************************/

BOOL lp_use_sendfile(int snum)
{
	/* Using sendfile blows the brains out of any DOS or Win9x TCP stack... JRA. */
	if (Protocol < PROTOCOL_NT1) {
		return False;
	}
	return (_lp_use_sendfile(snum) && (get_remote_arch() != RA_WIN95) && !srv_is_signing_active());
}

/*******************************************************************
 Turn off sendfile if we find the underlying OS doesn't support it.
********************************************************************/

void set_use_sendfile(int snum, BOOL val)
{
	if (LP_SNUM_OK(snum))
		ServicePtrs[snum]->bUseSendfile = val;
	else
		sDefault.bUseSendfile = val;
}

/*******************************************************************
 Turn off storing DOS attributes if this share doesn't support it.
********************************************************************/

void set_store_dos_attributes(int snum, BOOL val)
{
	if (!LP_SNUM_OK(snum))
		return;
	ServicePtrs[(snum)]->bStoreDosAttributes = val;
}<|MERGE_RESOLUTION|>--- conflicted
+++ resolved
@@ -441,11 +441,8 @@
 	BOOL bEASupport;
 	BOOL bAclCheckPermissions;
 	int iallocation_roundup_size;
-<<<<<<< HEAD
 	int iAioReadSize;
 	int iAioWriteSize;
-=======
->>>>>>> ee7a1662
 	param_opt_struct *param_opt;
 
 	char dummy[3];		/* for alignment */
@@ -575,11 +572,8 @@
 	False,			/* bEASupport */
 	True,			/* bAclCheckPermissions */
 	SMB_ROUNDUP_ALLOCATION_SIZE,		/* iallocation_roundup_size */
-<<<<<<< HEAD
 	0,			/* iAioReadSize */
 	0,			/* iAioWriteSize */
-=======
->>>>>>> ee7a1662
 	
 	NULL,			/* Parametric options */
 
@@ -930,12 +924,9 @@
 	{N_("Protocol Options"), P_SEP, P_SEPARATOR}, 
 
 	{"allocation roundup size", P_INTEGER, P_LOCAL, &sDefault.iallocation_roundup_size, NULL, NULL, FLAG_ADVANCED}, 
-<<<<<<< HEAD
 	{"aio read size", P_INTEGER, P_LOCAL, &sDefault.iAioReadSize, NULL, NULL, FLAG_ADVANCED}, 
 	{"aio write size", P_INTEGER, P_LOCAL, &sDefault.iAioWriteSize, NULL, NULL, FLAG_ADVANCED}, 
 	{"aio write behind", P_STRING, P_LOCAL, &sDefault.szAioWriteBehind, NULL, NULL, FLAG_ADVANCED | FLAG_SHARE | FLAG_GLOBAL }, 
-=======
->>>>>>> ee7a1662
 	{"smb ports", P_STRING, P_GLOBAL, &Globals.smb_ports, NULL, NULL, FLAG_ADVANCED}, 
 	{"large readwrite", P_BOOL, P_GLOBAL, &Globals.bLargeReadwrite, NULL, NULL, FLAG_ADVANCED}, 
 	{"max protocol", P_ENUM, P_GLOBAL, &Globals.maxprotocol, NULL, enum_protocol, FLAG_ADVANCED}, 
@@ -1433,10 +1424,7 @@
 
 	Globals.bLoadPrinters = True;
 	Globals.PrintcapCacheTime = 750; 	/* 12.5 minutes */
-<<<<<<< HEAD
-
-=======
->>>>>>> ee7a1662
+
 	/* Was 65535 (0xFFFF). 0x4101 matches W2K and causes major speed improvements... */
 	/* Discovered by 2 days of pain by Don McCall @ HP :-). */
 	Globals.max_xmit = 0x4104;
@@ -1617,11 +1605,7 @@
 	   operations as root */
 
 	Globals.bEnablePrivileges = False;
-<<<<<<< HEAD
-
-=======
-	
->>>>>>> ee7a1662
+
 	Globals.bASUSupport       = True;
 	
 	Globals.szServicesList = str_list_make( "Spooler NETLOGON", NULL );
@@ -2021,11 +2005,8 @@
 FN_LOCAL_INTEGER(lp_write_cache_size, iWriteCacheSize)
 FN_LOCAL_INTEGER(lp_block_size, iBlock_size)
 FN_LOCAL_INTEGER(lp_allocation_roundup_size, iallocation_roundup_size);
-<<<<<<< HEAD
 FN_LOCAL_INTEGER(lp_aio_read_size, iAioReadSize);
 FN_LOCAL_INTEGER(lp_aio_write_size, iAioWriteSize);
-=======
->>>>>>> ee7a1662
 FN_LOCAL_CHAR(lp_magicchar, magic_char)
 FN_GLOBAL_INTEGER(lp_winbind_cache_time, &Globals.winbind_cache_time)
 FN_GLOBAL_INTEGER(lp_winbind_max_idle_children, &Globals.winbind_max_idle_children)
@@ -3759,49 +3740,6 @@
 		}
 	}
 
-<<<<<<< HEAD
-=======
-/***************************************************************************
- Display the contents of a parameter of a single services record.
-***************************************************************************/
-
-BOOL dump_a_parameter(int snum, char *parm_name, FILE * f, BOOL isGlobal)
-{
-	service * pService = ServicePtrs[snum];
-	int i, result = False;
-	parm_class class;
-	unsigned flag = 0;
-
-	if (isGlobal) {
-		class = P_GLOBAL;
-		flag = FLAG_GLOBAL;
-	} else
-		class = P_LOCAL;
-	
-	for (i = 0; parm_table[i].label; i++) {
-		if (strwicmp(parm_table[i].label, parm_name) == 0 &&
-		    (parm_table[i].class == class || parm_table[i].flags & flag) &&
-		    parm_table[i].ptr &&
-		    (*parm_table[i].label != '-') &&
-		    (i == 0 || (parm_table[i].ptr != parm_table[i - 1].ptr))) 
-		{
-			void *ptr;
-
-			if (isGlobal)
-				ptr = parm_table[i].ptr;
-			else
-				ptr = ((char *)pService) +
-					PTR_DIFF(parm_table[i].ptr, &sDefault);
-
-			print_parameter(&parm_table[i],
-					ptr, f);
-			fprintf(f, "\n");
-			result = True;
-			break;
-		}
-	}
-
->>>>>>> ee7a1662
 	return result;
 }
 
@@ -4188,11 +4126,7 @@
 		   are denied */
 		lp_add_ipc("IPC$", (lp_restrict_anonymous() < 2));
 		if ( lp_enable_asu_support() )
-<<<<<<< HEAD
 			lp_add_ipc("ADMIN$", False);
-=======
-		lp_add_ipc("ADMIN$", False);
->>>>>>> ee7a1662
 	}
 
 	set_server_role();
