/*
   Unix SMB/CIFS implementation.

   Winbind daemon - pam auth funcions

   Copyright (C) Andrew Tridgell 2000
   Copyright (C) Tim Potter 2001
   Copyright (C) Andrew Bartlett 2001-2002
   Copyright (C) Guenther Deschner 2005
   
   This program is free software; you can redistribute it and/or modify
   it under the terms of the GNU General Public License as published by
   the Free Software Foundation; either version 2 of the License, or
   (at your option) any later version.
   
   This program is distributed in the hope that it will be useful,
   but WITHOUT ANY WARRANTY; without even the implied warranty of
   MERCHANTABILITY or FITNESS FOR A PARTICULAR PURPOSE.  See the
   GNU General Public License for more details.
   
   You should have received a copy of the GNU General Public License
   along with this program; if not, write to the Free Software
   Foundation, Inc., 675 Mass Ave, Cambridge, MA 02139, USA.
*/

#include "includes.h"
#include "winbindd.h"
#undef DBGC_CLASS
#define DBGC_CLASS DBGC_WINBIND

static NTSTATUS append_info3_as_txt(TALLOC_CTX *mem_ctx, 
				    struct winbindd_cli_state *state, 
				    NET_USER_INFO_3 *info3) 
{
	fstring str_sid;

	state->response.data.auth.info3.logon_time = 
		nt_time_to_unix(info3->logon_time);
	state->response.data.auth.info3.logoff_time = 
		nt_time_to_unix(info3->logoff_time);
	state->response.data.auth.info3.kickoff_time = 
		nt_time_to_unix(info3->kickoff_time);
	state->response.data.auth.info3.pass_last_set_time = 
		nt_time_to_unix(info3->pass_last_set_time);
	state->response.data.auth.info3.pass_can_change_time = 
		nt_time_to_unix(info3->pass_can_change_time);
	state->response.data.auth.info3.pass_must_change_time = 
		nt_time_to_unix(info3->pass_must_change_time);

	state->response.data.auth.info3.logon_count = info3->logon_count;
	state->response.data.auth.info3.bad_pw_count = info3->bad_pw_count;

	state->response.data.auth.info3.user_rid = info3->user_rid;
	state->response.data.auth.info3.group_rid = info3->group_rid;
	sid_to_string(str_sid, &(info3->dom_sid.sid));
	fstrcpy(state->response.data.auth.info3.dom_sid, str_sid);

	state->response.data.auth.info3.num_groups = info3->num_groups;
	state->response.data.auth.info3.user_flgs = info3->user_flgs;

	state->response.data.auth.info3.acct_flags = info3->acct_flags;
	state->response.data.auth.info3.num_other_sids = info3->num_other_sids;

	unistr2_to_ascii(state->response.data.auth.info3.user_name, 
		&info3->uni_user_name, -1);
	unistr2_to_ascii(state->response.data.auth.info3.full_name, 
		&info3->uni_full_name, -1);
	unistr2_to_ascii(state->response.data.auth.info3.logon_script, 
		&info3->uni_logon_script, -1);
	unistr2_to_ascii(state->response.data.auth.info3.profile_path, 
		&info3->uni_profile_path, -1);
	unistr2_to_ascii(state->response.data.auth.info3.home_dir, 
		&info3->uni_home_dir, -1);
	unistr2_to_ascii(state->response.data.auth.info3.dir_drive, 
		&info3->uni_dir_drive, -1);

	unistr2_to_ascii(state->response.data.auth.info3.logon_srv, 
		&info3->uni_logon_srv, -1);
	unistr2_to_ascii(state->response.data.auth.info3.logon_dom, 
		&info3->uni_logon_dom, -1);

	return NT_STATUS_OK;
}

static NTSTATUS append_info3_as_ndr(TALLOC_CTX *mem_ctx, 
				    struct winbindd_cli_state *state, 
				    NET_USER_INFO_3 *info3) 
{
	prs_struct ps;
	uint32 size;
	if (!prs_init(&ps, 256 /* Random, non-zero number */, mem_ctx, MARSHALL)) {
		return NT_STATUS_NO_MEMORY;
	}
	if (!net_io_user_info3("", info3, &ps, 1, 3, False)) {
		prs_mem_free(&ps);
		return NT_STATUS_UNSUCCESSFUL;
	}

	size = prs_data_size(&ps);
	SAFE_FREE(state->response.extra_data.data);
	state->response.extra_data.data = SMB_MALLOC(size);
	if (!state->response.extra_data.data) {
		prs_mem_free(&ps);
		return NT_STATUS_NO_MEMORY;
	}
	memset( state->response.extra_data.data, '\0', size );
	prs_copy_all_data_out((char *)state->response.extra_data.data, &ps);
	state->response.length += size;
	prs_mem_free(&ps);
	return NT_STATUS_OK;
}

static NTSTATUS check_info3_in_group(TALLOC_CTX *mem_ctx, 
				     NET_USER_INFO_3 *info3,
				     const char *group_sid) 
/**
 * Check whether a user belongs to a group or list of groups.
 *
 * @param mem_ctx talloc memory context.
 * @param info3 user information, including group membership info.
 * @param group_sid One or more groups , separated by commas.
 *
 * @return NT_STATUS_OK on success,
 *    NT_STATUS_LOGON_FAILURE if the user does not belong,
 *    or other NT_STATUS_IS_ERR(status) for other kinds of failure.
 */
{
	DOM_SID *require_membership_of_sid;
	size_t num_require_membership_of_sid;
<<<<<<< HEAD
	DOM_SID *all_sids;
	/* UserSID, GroupSID, Grooup2SIDs, OtherSIDs, WellKnownSIDs */
	size_t num_all_sids = (2 + 
			       info3->num_groups2 + 
			       info3->num_other_sids + 
			       2 );
	size_t i, j = 0, k;
	size_t group_sid_length;
	const char *search_location;
	char *single_group_sid;
	const char *comma;
=======
	fstring req_sid;
	const char *p;
	DOM_SID sid;
	size_t i;
	struct nt_user_token *token;
	NTSTATUS status;
>>>>>>> 4eda9ebb

	/* Parse the 'required group' SID */
	
	if (!group_sid || !group_sid[0]) {
		/* NO sid supplied, all users may access */
		return NT_STATUS_OK;
	}
<<<<<<< HEAD

	num_require_membership_of_sid = 1;
	group_sid_length = strlen(group_sid);
	for (i = 0; i < group_sid_length; i++) {
		if (',' == group_sid[i]) {
			num_require_membership_of_sid++;
		}
	}

	require_membership_of_sid = TALLOC_ARRAY(mem_ctx, DOM_SID, num_require_membership_of_sid);
	if (!require_membership_of_sid)
		return NT_STATUS_NO_MEMORY;

	i = 0;
	search_location = group_sid;

	if (num_require_membership_of_sid > 1) {

		/* Allocate the maximum possible size */
		single_group_sid = TALLOC_ARRAY(mem_ctx, char, group_sid_length);
		if (!single_group_sid)
			return NT_STATUS_NO_MEMORY;

		while ( (comma = strstr(search_location, ",")) != NULL ) {

			strncpy(single_group_sid, search_location, comma - search_location);
			single_group_sid[comma - search_location] = 0;

			if (!string_to_sid(&require_membership_of_sid[i++], single_group_sid)) {
				DEBUG(0, ("check_info3_in_group: could not parse %s as a SID!", 
					  single_group_sid));
			
				return NT_STATUS_INVALID_PARAMETER;
			}

			search_location = comma + 1;
		}
	}

	if (!string_to_sid(&require_membership_of_sid[i++], search_location)) {
		DEBUG(0, ("check_info3_in_group: could not parse %s as a SID!", 
			  search_location));
=======
>>>>>>> 4eda9ebb

	if (!(token = TALLOC_ZERO_P(mem_ctx, struct nt_user_token))) {
		DEBUG(0, ("talloc failed\n"));
		return NT_STATUS_NO_MEMORY;
	}

	num_require_membership_of_sid = 0;
	require_membership_of_sid = NULL;

	p = group_sid;

	while (next_token(&p, req_sid, ",", sizeof(req_sid))) {
		if (!string_to_sid(&sid, req_sid)) {
			DEBUG(0, ("check_info3_in_group: could not parse %s "
				  "as a SID!", req_sid));
			return NT_STATUS_INVALID_PARAMETER;
		}

		if (!add_sid_to_array(mem_ctx, &sid,
				      &require_membership_of_sid,
				      &num_require_membership_of_sid)) {
			DEBUG(0, ("add_sid_to_array failed\n"));
			return NT_STATUS_NO_MEMORY;
		}
	}

	if (!sid_compose(&sid, &(info3->dom_sid.sid),
			 info3->user_rid)
	    || !add_sid_to_array(mem_ctx, &sid,
				 &token->user_sids, &token->num_sids)) {
		DEBUG(3,("could not add user SID from rid 0x%x\n",
			 info3->user_rid));			
		return NT_STATUS_INVALID_PARAMETER;
	}

	if (!sid_compose(&sid, &(info3->dom_sid.sid),
			 info3->group_rid)
	    || !add_sid_to_array(mem_ctx, &sid, 
				 &token->user_sids, &token->num_sids)) {
		DEBUG(3,("could not append additional group rid 0x%x\n",
			 info3->group_rid));			
		
		return NT_STATUS_INVALID_PARAMETER;
	}

	/* Well-Known SIDs */

	sid_copy( &all_sids[j++], &global_sid_World );
	sid_copy( &all_sids[j++], &global_sid_Authenticated_Users );
	
	for (i = 0; i < info3->num_groups2; i++) {
		if (!sid_compose(&sid, &(info3->dom_sid.sid),
				 info3->gids[i].g_rid)
		    || !add_sid_to_array(mem_ctx, &sid,
					 &token->user_sids, &token->num_sids)) {
			DEBUG(3,("could not append additional group rid 0x%x\n",
				 info3->gids[i].g_rid));	
			return NT_STATUS_INVALID_PARAMETER;
		}
	}

	/* Copy 'other' sids.  We need to do sid filtering here to
 	   prevent possible elevation of privileges.  See:

           http://www.microsoft.com/windows2000/techinfo/administration/security/sidfilter.asp
         */

	for (i = 0; i < info3->num_other_sids; i++) {
<<<<<<< HEAD
		sid_copy(&all_sids[info3->num_groups2 + i + 2],
			 &info3->other_sids[i].sid);
		j++;
	}

	for (i = 0; i < j; i++) {
		fstring sid1, sid2;
		DEBUG(10, ("User has SID: %s\n", 
			   sid_to_string(sid1, &all_sids[i])));
		for (k = 0; k < num_require_membership_of_sid; k++) {
			if (sid_equal(&require_membership_of_sid[k], &all_sids[i])) {
				DEBUG(10, ("SID %s matches %s - user permitted to authenticate!\n", 
					   sid_to_string(sid1, &require_membership_of_sid[k]), sid_to_string(sid2, &all_sids[i])));
				return NT_STATUS_OK;
			}
=======
		if (!add_sid_to_array(mem_ctx, &info3->other_sids[i].sid,
				      &token->user_sids, &token->num_sids)) {
			DEBUG(3, ("could not add SID to array: %s\n",
				  sid_string_static(&info3->other_sids[i].sid)));
			return NT_STATUS_NO_MEMORY;
		}
	}

	if (!NT_STATUS_IS_OK(status = add_aliases(get_global_sam_sid(),
						  token))
	    || !NT_STATUS_IS_OK(status = add_aliases(&global_sid_Builtin,
						     token))) {
		DEBUG(3, ("could not add aliases: %s\n",
			  nt_errstr(status)));
		return status;
	}

	debug_nt_user_token(DBGC_CLASS, 10, token);

	for (i=0; i<num_require_membership_of_sid; i++) {
		DEBUG(10, ("Checking SID %s\n", sid_string_static(
				   &require_membership_of_sid[i])));
		if (nt_token_check_sid(&require_membership_of_sid[i],
				       token)) {
			DEBUG(10, ("Access ok\n"));
			return NT_STATUS_OK;
>>>>>>> 4eda9ebb
		}
	}
	
	/* Do not distinguish this error from a wrong username/pw */

	return NT_STATUS_LOGON_FAILURE;
}

struct winbindd_domain *find_auth_domain(struct winbindd_cli_state *state, 
					const char *domain_name)
{
	struct winbindd_domain *domain;

	if (IS_DC) {
		domain = find_domain_from_name_noinit(domain_name);
		if (domain == NULL) {
			DEBUG(3, ("Authentication for domain [%s] refused"
				  "as it is not a trusted domain\n", 
				  domain_name));
		}
		return domain;
	}

	if (is_myname(domain_name)) {
		DEBUG(3, ("Authentication for domain %s (local domain "
			  "to this server) not supported at this "
			  "stage\n", domain_name));
		return NULL;
	}

	/* we can auth against trusted domains */
	if (state->request.flags & WBFLAG_PAM_CONTACT_TRUSTDOM) {
		domain = find_domain_from_name_noinit(domain_name);
		if (domain == NULL) {
			DEBUG(3, ("Authentication for domain [%s] skipped " 
				  "as it is not a trusted domain\n", 
				  domain_name));
		} else {
			return domain;
		} 
	}

	return find_our_domain();
}

static void set_auth_errors(struct winbindd_response *resp, NTSTATUS result)
{
	resp->data.auth.nt_status = NT_STATUS_V(result);
	fstrcpy(resp->data.auth.nt_status_string, nt_errstr(result));

	/* we might have given a more useful error above */
	if (*resp->data.auth.error_string == '\0') 
		fstrcpy(resp->data.auth.error_string,
			get_friendly_nt_error_msg(result));
	resp->data.auth.pam_error = nt_status_to_pam(result);
}

static NTSTATUS fillup_password_policy(struct winbindd_domain *domain,
				       struct winbindd_cli_state *state)
{
	struct winbindd_methods *methods;
	NTSTATUS status = NT_STATUS_UNSUCCESSFUL;
	SAM_UNK_INFO_1 password_policy;

	if ( !winbindd_can_contact_domain( domain ) ) {
		DEBUG(5,("fillup_password_policy: No inbound trust to "
			 "contact domain %s\n", domain->name));		
		return NT_STATUS_NOT_SUPPORTED;
	}	

	methods = domain->methods;

	status = methods->password_policy(domain, state->mem_ctx, &password_policy);
	if (NT_STATUS_IS_ERR(status)) {
		return status;
	}

	state->response.data.auth.policy.min_length_password =
		password_policy.min_length_password;
	state->response.data.auth.policy.password_history =
		password_policy.password_history;
	state->response.data.auth.policy.password_properties =
		password_policy.password_properties;
	state->response.data.auth.policy.expire	=
		nt_time_to_unix_abs(&(password_policy.expire));
	state->response.data.auth.policy.min_passwordage = 
		nt_time_to_unix_abs(&(password_policy.min_passwordage));

	return NT_STATUS_OK;
}

static NTSTATUS get_max_bad_attempts_from_lockout_policy(struct winbindd_domain *domain, 
							 TALLOC_CTX *mem_ctx, 
							 uint16 *max_allowed_bad_attempts)
{
	struct winbindd_methods *methods;
	NTSTATUS status = NT_STATUS_UNSUCCESSFUL;
	SAM_UNK_INFO_12 lockout_policy;

	*max_allowed_bad_attempts = 0;

	methods = domain->methods;

	status = methods->lockout_policy(domain, mem_ctx, &lockout_policy);
	if (NT_STATUS_IS_ERR(status)) {
		return status;
	}

	*max_allowed_bad_attempts = lockout_policy.bad_attempt_lockout;

	return NT_STATUS_OK;
}

static NTSTATUS get_pwd_properties(struct winbindd_domain *domain, 
				   TALLOC_CTX *mem_ctx, 
				   uint32 *password_properties)
{
	struct winbindd_methods *methods;
	NTSTATUS status = NT_STATUS_UNSUCCESSFUL;
	SAM_UNK_INFO_1 password_policy;

	*password_properties = 0;

	methods = domain->methods;

	status = methods->password_policy(domain, mem_ctx, &password_policy);
	if (NT_STATUS_IS_ERR(status)) {
		return status;
	}

	*password_properties = password_policy.password_properties;

	return NT_STATUS_OK;
}

#ifdef HAVE_KRB5

static const char *generate_krb5_ccache(TALLOC_CTX *mem_ctx, 
					const char *type,
					uid_t uid,
					BOOL *internal_ccache)
{
	/* accept FILE and WRFILE as krb5_cc_type from the client and then
	 * build the full ccname string based on the user's uid here -
	 * Guenther*/

	const char *gen_cc = NULL;

	*internal_ccache = True;

	if (uid == -1) {
		goto memory_ccache;
	}

	if (!type || type[0] == '\0') {
		goto memory_ccache;
	}

	if (strequal(type, "FILE")) {
		gen_cc = talloc_asprintf(mem_ctx, "FILE:/tmp/krb5cc_%d", uid);
	} else if (strequal(type, "WRFILE")) {
		gen_cc = talloc_asprintf(mem_ctx, "WRFILE:/tmp/krb5cc_%d", uid);
	} else {
		DEBUG(10,("we don't allow to set a %s type ccache\n", type));
		goto memory_ccache;
	}

	*internal_ccache = False;
	goto done;

  memory_ccache:
  	gen_cc = talloc_strdup(mem_ctx, "MEMORY:winbindd_pam_ccache");

  done:
  	if (gen_cc == NULL) {
		DEBUG(0,("out of memory\n"));
		return NULL;
	}

	DEBUG(10,("using ccache: %s %s\n", gen_cc, *internal_ccache ? "(internal)":""));

	return gen_cc;
}

static void setup_return_cc_name(struct winbindd_cli_state *state, const char *cc)
{
	const char *type = state->request.data.auth.krb5_cc_type;

	state->response.data.auth.krb5ccname[0] = '\0';

	if (type[0] == '\0') {
		return;
	}

	if (!strequal(type, "FILE") &&
	    !strequal(type, "WRFILE")) {
	    	DEBUG(10,("won't return krbccname for a %s type ccache\n", 
			type));
		return;
	}
	
	fstrcpy(state->response.data.auth.krb5ccname, cc);
}

#endif

static uid_t get_uid_from_state(struct winbindd_cli_state *state)
{
	uid_t uid = -1;

	uid = state->request.data.auth.uid;

	if (uid < 0) {
		DEBUG(1,("invalid uid: '%d'\n", uid));
		return -1;
	}
	return uid;
}

/**********************************************************************
 Authenticate a user with a clear text password using Kerberos and fill up
 ccache if required
 **********************************************************************/

static NTSTATUS winbindd_raw_kerberos_login(struct winbindd_domain *domain,
					    struct winbindd_cli_state *state,
					    NET_USER_INFO_3 **info3)
{
#ifdef HAVE_KRB5
	NTSTATUS result = NT_STATUS_UNSUCCESSFUL;
	krb5_error_code krb5_ret;
	DATA_BLOB tkt, session_key_krb5;
	DATA_BLOB ap_rep, session_key;
	PAC_DATA *pac_data = NULL;
	PAC_LOGON_INFO *logon_info = NULL;
	char *client_princ = NULL;
	char *client_princ_out = NULL;
	char *local_service = NULL;
	const char *cc = NULL;
	const char *principal_s = NULL;
	const char *service = NULL;
	char *realm = NULL;
	fstring name_domain, name_user;
	time_t ticket_lifetime = 0;
	time_t renewal_until = 0;
	uid_t uid = -1;
	ADS_STRUCT *ads;
	time_t time_offset = 0;
	BOOL internal_ccache = True;

	ZERO_STRUCT(session_key);
	ZERO_STRUCT(session_key_krb5);
	ZERO_STRUCT(tkt);
	ZERO_STRUCT(ap_rep);

	ZERO_STRUCTP(info3);

	*info3 = NULL;
	
	/* 1st step: 
	 * prepare a krb5_cc_cache string for the user */

	uid = get_uid_from_state(state);
	if (uid == -1) {
		DEBUG(0,("no valid uid\n"));
	}

	cc = generate_krb5_ccache(state->mem_ctx,
				  state->request.data.auth.krb5_cc_type,
				  state->request.data.auth.uid, 
				  &internal_ccache);
	if (cc == NULL) {
		return NT_STATUS_NO_MEMORY;
	}


	/* 2nd step: 
	 * get kerberos properties */
	
	if (domain->private_data) {
		ads = (ADS_STRUCT *)domain->private_data;
		time_offset = ads->auth.time_offset; 
	}


	/* 3rd step: 
	 * do kerberos auth and setup ccache as the user */

	parse_domain_user(state->request.data.auth.user, name_domain, name_user);

	realm = domain->alt_name;
	strupper_m(realm);
	
	principal_s = talloc_asprintf(state->mem_ctx, "%s@%s", name_user, realm); 
	if (principal_s == NULL) {
		return NT_STATUS_NO_MEMORY;
	}

	service = talloc_asprintf(state->mem_ctx, "%s/%s@%s", KRB5_TGS_NAME, realm, realm);
	if (service == NULL) {
		return NT_STATUS_NO_MEMORY;
	}

	/* if this is a user ccache, we need to act as the user to let the krb5
	 * library handle the chown, etc. */

	/************************ NON-ROOT **********************/

	if (!internal_ccache) {

		set_effective_uid(uid);
		DEBUG(10,("winbindd_raw_kerberos_login: uid is %d\n", uid));
	}

	krb5_ret = kerberos_kinit_password_ext(principal_s, 
					       state->request.data.auth.pass, 
					       time_offset, 
					       &ticket_lifetime,
					       &renewal_until,
					       cc, 
					       True,
					       True,
					       WINBINDD_PAM_AUTH_KRB5_RENEW_TIME,
					       &result);

	if (krb5_ret) {
		DEBUG(1,("winbindd_raw_kerberos_login: kinit failed for '%s' with: %s (%d)\n", 
			principal_s, error_message(krb5_ret), krb5_ret));
		goto failed;
	}

	/* does http_timestring use heimdals libroken strftime?? - Guenther */
	DEBUG(10,("got TGT for %s in %s (valid until: %s (%d), renewable till: %s (%d))\n", 
		principal_s, cc, 
		http_timestring(ticket_lifetime), (int)ticket_lifetime, 
		http_timestring(renewal_until), (int)renewal_until));

	/* we cannot continue with krb5 when UF_DONT_REQUIRE_PREAUTH is set,
	 * in that case fallback to NTLM - gd */ 

	if ((ticket_lifetime == 0) && (renewal_until == 0)) {
		result = NT_STATUS_INVALID_LOGON_TYPE;
		goto failed;
	}

	client_princ = talloc_strdup(state->mem_ctx, global_myname());
	if (client_princ == NULL) {
		result = NT_STATUS_NO_MEMORY;
		goto failed;
	}
	strlower_m(client_princ);

	local_service = talloc_asprintf(state->mem_ctx, "%s$@%s", client_princ, lp_realm());
	if (local_service == NULL) {
		DEBUG(0,("winbindd_raw_kerberos_login: out of memory\n"));
		result = NT_STATUS_NO_MEMORY;
		goto failed;
	}

	krb5_ret = cli_krb5_get_ticket(local_service, 
				       time_offset, 
				       &tkt, 
				       &session_key_krb5, 
				       0, 
				       cc,
				       NULL);
	if (krb5_ret) {
		DEBUG(1,("winbindd_raw_kerberos_login: failed to get ticket for %s: %s\n", 
			local_service, error_message(krb5_ret)));
		result = krb5_to_nt_status(krb5_ret);
		goto failed;
	}

	if (!internal_ccache) {
		gain_root_privilege();
	}

	/************************ NON-ROOT **********************/

	result = ads_verify_ticket(state->mem_ctx, 
				   lp_realm(), 
				   time_offset,
				   &tkt, 
				   &client_princ_out, 
				   &pac_data, 
				   &ap_rep, 
				   &session_key);	
	if (!NT_STATUS_IS_OK(result)) {
		DEBUG(0,("winbindd_raw_kerberos_login: ads_verify_ticket failed: %s\n", 
			nt_errstr(result)));
		goto failed;
	}

	if (!pac_data) {
		DEBUG(3,("winbindd_raw_kerberos_login: no pac data\n"));
		result = NT_STATUS_INVALID_PARAMETER;
		goto failed;
	}
			
	logon_info = get_logon_info_from_pac(pac_data);
	if (logon_info == NULL) {
		DEBUG(1,("winbindd_raw_kerberos_login: no logon info\n"));
		result = NT_STATUS_INVALID_PARAMETER;
		goto failed;
	}

	DEBUG(10,("winbindd_raw_kerberos_login: winbindd validated ticket of %s\n", 
		local_service));


	/* last step: 
	 * put results together */

	*info3 = &logon_info->info3;

	/* if we had a user's ccache then return that string for the pam
	 * environment */

	if (!internal_ccache) {
		
		setup_return_cc_name(state, cc);

		result = add_ccache_to_list(principal_s,
					    cc,
					    service,
					    state->request.data.auth.user,
					    realm,
					    uid,
					    time(NULL),
					    ticket_lifetime,
					    renewal_until, 
					    False);

		if (!NT_STATUS_IS_OK(result)) {
			DEBUG(10,("winbindd_raw_kerberos_login: failed to add ccache to list: %s\n", 
				nt_errstr(result)));
		}
	} else {

		/* need to delete the memory cred cache, it is not used anymore */

		krb5_ret = ads_kdestroy(cc);
		if (krb5_ret) {
			DEBUG(3,("winbindd_raw_kerberos_login: "
				 "could not destroy krb5 credential cache: "
				 "%s\n", error_message(krb5_ret)));
		}

	}

	result = NT_STATUS_OK;

	goto done;

failed:

	/* we could have created a new credential cache with a valid tgt in it
	 * but we werent able to get or verify the service ticket for this
	 * local host and therefor didn't get the PAC, we need to remove that
	 * cache entirely now */

	krb5_ret = ads_kdestroy(cc);
	if (krb5_ret) {
		DEBUG(3,("winbindd_raw_kerberos_login: "
			 "could not destroy krb5 credential cache: "
			 "%s\n", error_message(krb5_ret)));
	}

	if (!NT_STATUS_IS_OK(remove_ccache(state->request.data.auth.user))) {
		DEBUG(3,("winbindd_raw_kerberos_login: "
			  "could not remove ccache for user %s\n",
			state->request.data.auth.user));
	}

done:
	data_blob_free(&session_key);
	data_blob_free(&session_key_krb5);
	data_blob_free(&ap_rep);
	data_blob_free(&tkt);

	SAFE_FREE(client_princ_out);

	if (!internal_ccache) {
		gain_root_privilege();
	}

	return result;
#else 
	return NT_STATUS_NOT_SUPPORTED;
#endif /* HAVE_KRB5 */
}

void winbindd_pam_auth(struct winbindd_cli_state *state)
{
	struct winbindd_domain *domain;
	fstring name_domain, name_user;

	/* Ensure null termination */
	state->request.data.auth.user
		[sizeof(state->request.data.auth.user)-1]='\0';

	/* Ensure null termination */
	state->request.data.auth.pass
		[sizeof(state->request.data.auth.pass)-1]='\0';

	DEBUG(3, ("[%5lu]: pam auth %s\n", (unsigned long)state->pid,
		  state->request.data.auth.user));

	/* Parse domain and username */
	
	ws_name_return( state->request.data.auth.user, WB_REPLACE_CHAR );

	if (!canonicalize_username(state->request.data.auth.user,
			       name_domain, name_user)) {
		set_auth_errors(&state->response, NT_STATUS_NO_SUCH_USER);
		DEBUG(5, ("Plain text authentication for %s returned %s "
			  "(PAM: %d)\n",
			  state->request.data.auth.user, 
			  state->response.data.auth.nt_status_string,
			  state->response.data.auth.pam_error));
		request_error(state);
		return;
	}

	domain = find_auth_domain(state, name_domain);

	if (domain == NULL) {
		set_auth_errors(&state->response, NT_STATUS_NO_SUCH_USER);
		DEBUG(5, ("Plain text authentication for %s returned %s "
			  "(PAM: %d)\n",
			  state->request.data.auth.user, 
			  state->response.data.auth.nt_status_string,
			  state->response.data.auth.pam_error));
		request_error(state);
		return;
	}

	sendto_domain(state, domain);
}

NTSTATUS winbindd_dual_pam_auth_cached(struct winbindd_domain *domain,
				       struct winbindd_cli_state *state,
				       NET_USER_INFO_3 **info3)
{
	NTSTATUS result = NT_STATUS_LOGON_FAILURE;
	uint16 max_allowed_bad_attempts; 
	fstring name_domain, name_user;
	DOM_SID sid;
	enum lsa_SidType type;
	uchar new_nt_pass[NT_HASH_LEN];
	const uint8 *cached_nt_pass;
	const uint8 *cached_salt;
	NET_USER_INFO_3 *my_info3;
	time_t kickoff_time, must_change_time;
	BOOL password_good = False;
#ifdef HAVE_KRB5
	struct winbindd_tdc_domain *tdc_domain = NULL;
#endif

	*info3 = NULL;

	ZERO_STRUCTP(info3);

	DEBUG(10,("winbindd_dual_pam_auth_cached\n"));

	/* Parse domain and username */
	
	parse_domain_user(state->request.data.auth.user, name_domain, name_user);


	if (!lookup_cached_name(state->mem_ctx,
	                        name_domain,
				name_user,
				&sid,
				&type)) {
		DEBUG(10,("winbindd_dual_pam_auth_cached: no such user in the cache\n"));
		return NT_STATUS_NO_SUCH_USER;
	}

	if (type != SID_NAME_USER) {
		DEBUG(10,("winbindd_dual_pam_auth_cached: not a user (%s)\n", sid_type_lookup(type)));
		return NT_STATUS_LOGON_FAILURE;
	}

	result = winbindd_get_creds(domain, 
				    state->mem_ctx, 
				    &sid, 
				    &my_info3, 
				    &cached_nt_pass,
				    &cached_salt);
	if (!NT_STATUS_IS_OK(result)) {
		DEBUG(10,("winbindd_dual_pam_auth_cached: failed to get creds: %s\n", nt_errstr(result)));
		return result;
	}

	*info3 = my_info3;

	E_md4hash(state->request.data.auth.pass, new_nt_pass);

#if DEBUG_PASSWORD
	dump_data(100, new_nt_pass, NT_HASH_LEN);
	dump_data(100, cached_nt_pass, NT_HASH_LEN);
	if (cached_salt) {
		dump_data(100, cached_salt, NT_HASH_LEN);
	}
#endif

	if (cached_salt) {
		/* In this case we didn't store the nt_hash itself,
		   but the MD5 combination of salt + nt_hash. */
		uchar salted_hash[NT_HASH_LEN];
		E_md5hash(cached_salt, new_nt_pass, salted_hash);

		password_good = (memcmp(cached_nt_pass, salted_hash, NT_HASH_LEN) == 0) ?
			True : False;
	} else {
		/* Old cached cred - direct store of nt_hash (bad bad bad !). */
		password_good = (memcmp(cached_nt_pass, new_nt_pass, NT_HASH_LEN) == 0) ?
			True : False;
	}

	if (password_good) {

		/* User *DOES* know the password, update logon_time and reset
		 * bad_pw_count */
	
		my_info3->user_flgs |= LOGON_CACHED_ACCOUNT;
	
		if (my_info3->acct_flags & ACB_AUTOLOCK) {
			return NT_STATUS_ACCOUNT_LOCKED_OUT;
		}
	
		if (my_info3->acct_flags & ACB_DISABLED) {
			return NT_STATUS_ACCOUNT_DISABLED;
		}
	
		if (my_info3->acct_flags & ACB_WSTRUST) {
			return NT_STATUS_NOLOGON_WORKSTATION_TRUST_ACCOUNT;
		}
	
		if (my_info3->acct_flags & ACB_SVRTRUST) {
			return NT_STATUS_NOLOGON_SERVER_TRUST_ACCOUNT;
		}
	
		if (my_info3->acct_flags & ACB_DOMTRUST) {
			return NT_STATUS_NOLOGON_INTERDOMAIN_TRUST_ACCOUNT;
		}

		if (!(my_info3->acct_flags & ACB_NORMAL)) {
			DEBUG(0,("winbindd_dual_pam_auth_cached: whats wrong with that one?: 0x%08x\n", 
				my_info3->acct_flags));
			return NT_STATUS_LOGON_FAILURE;
		}

		kickoff_time = nt_time_to_unix(my_info3->kickoff_time);
		if (kickoff_time != 0 && time(NULL) > kickoff_time) {
			return NT_STATUS_ACCOUNT_EXPIRED;
		}

		must_change_time = nt_time_to_unix(my_info3->pass_must_change_time);
		if (must_change_time != 0 && must_change_time < time(NULL)) {
			/* we allow grace logons when the password has expired */
			my_info3->user_flgs |= LOGON_GRACE_LOGON;
			/* return NT_STATUS_PASSWORD_EXPIRED; */
			goto success;
		}
	
#ifdef HAVE_KRB5
		if ((state->request.flags & WBFLAG_PAM_KRB5) &&
		    ((tdc_domain = wcache_tdc_fetch_domain(state->mem_ctx, name_domain)) != NULL) &&
		    (tdc_domain->trust_type & DS_DOMAIN_TRUST_TYPE_UPLEVEL)) {

			uid_t uid = -1;
			const char *cc = NULL;
			char *realm = NULL;
			const char *principal_s = NULL;
			const char *service = NULL;
			BOOL internal_ccache = False;

			uid = get_uid_from_state(state);
			if (uid == -1) {
				DEBUG(0,("winbindd_dual_pam_auth_cached: invalid uid\n"));
				return NT_STATUS_INVALID_PARAMETER;
			}

			cc = generate_krb5_ccache(state->mem_ctx,
						state->request.data.auth.krb5_cc_type,
						state->request.data.auth.uid,
						&internal_ccache);
			if (cc == NULL) {
				return NT_STATUS_NO_MEMORY;
			}

			realm = domain->alt_name;
			strupper_m(realm);

			principal_s = talloc_asprintf(state->mem_ctx, "%s@%s", name_user, realm);
			if (principal_s == NULL) {
				return NT_STATUS_NO_MEMORY;
			}

			service = talloc_asprintf(state->mem_ctx, "%s/%s@%s", KRB5_TGS_NAME, realm, realm);
			if (service == NULL) {
				return NT_STATUS_NO_MEMORY;
			}

			if (!internal_ccache) {

				setup_return_cc_name(state, cc);

				result = add_ccache_to_list(principal_s,
							    cc,
							    service,
							    state->request.data.auth.user,
							    domain->alt_name,
							    uid,
							    time(NULL),
							    time(NULL) + lp_winbind_cache_time(),
							    time(NULL) + WINBINDD_PAM_AUTH_KRB5_RENEW_TIME,
							    True);

				if (!NT_STATUS_IS_OK(result)) {
					DEBUG(10,("winbindd_dual_pam_auth_cached: failed "
						"to add ccache to list: %s\n",
						nt_errstr(result)));
				}
			}
		}
#endif /* HAVE_KRB5 */
 success:
		/* FIXME: we possibly should handle logon hours as well (does xp when
		 * offline?) see auth/auth_sam.c:sam_account_ok for details */

		unix_to_nt_time(&my_info3->logon_time, time(NULL));
		my_info3->bad_pw_count = 0;

		result = winbindd_update_creds_by_info3(domain,
							state->mem_ctx,
							state->request.data.auth.user,
							state->request.data.auth.pass,
							my_info3);
		if (!NT_STATUS_IS_OK(result)) {
			DEBUG(1,("winbindd_dual_pam_auth_cached: failed to update creds: %s\n",
				nt_errstr(result)));
			return result;
		}

		return NT_STATUS_OK;

	}

	/* User does *NOT* know the correct password, modify info3 accordingly */

	/* failure of this is not critical */
	result = get_max_bad_attempts_from_lockout_policy(domain, state->mem_ctx, &max_allowed_bad_attempts);
	if (!NT_STATUS_IS_OK(result)) {
		DEBUG(10,("winbindd_dual_pam_auth_cached: failed to get max_allowed_bad_attempts. "
			  "Won't be able to honour account lockout policies\n"));
	}

	/* increase counter */
	my_info3->bad_pw_count++;

	if (max_allowed_bad_attempts == 0) {
		goto failed;
	}

	/* lockout user */
	if (my_info3->bad_pw_count >= max_allowed_bad_attempts) {

		uint32 password_properties;

		result = get_pwd_properties(domain, state->mem_ctx, &password_properties);
		if (!NT_STATUS_IS_OK(result)) {
			DEBUG(10,("winbindd_dual_pam_auth_cached: failed to get password properties.\n"));
		}

		if ((my_info3->user_rid != DOMAIN_USER_RID_ADMIN) || 
		    (password_properties & DOMAIN_LOCKOUT_ADMINS)) {
			my_info3->acct_flags |= ACB_AUTOLOCK;
		}
	}

failed:
	result = winbindd_update_creds_by_info3(domain,
						state->mem_ctx,
						state->request.data.auth.user,
						NULL,
						my_info3);

	if (!NT_STATUS_IS_OK(result)) {
		DEBUG(0,("winbindd_dual_pam_auth_cached: failed to update creds %s\n", 
			nt_errstr(result)));
	}

	return NT_STATUS_LOGON_FAILURE;
}

NTSTATUS winbindd_dual_pam_auth_kerberos(struct winbindd_domain *domain,
					 struct winbindd_cli_state *state, 
					 NET_USER_INFO_3 **info3)
{
	struct winbindd_domain *contact_domain;
	fstring name_domain, name_user;
	NTSTATUS result;

	DEBUG(10,("winbindd_dual_pam_auth_kerberos\n"));
	
	/* Parse domain and username */
	
	parse_domain_user(state->request.data.auth.user, name_domain, name_user);

	/* what domain should we contact? */
	
	if ( IS_DC ) {
		if (!(contact_domain = find_domain_from_name(name_domain))) {
			DEBUG(3, ("Authentication for domain for [%s] -> [%s]\\[%s] failed as %s is not a trusted domain\n", 
				  state->request.data.auth.user, name_domain, name_user, name_domain)); 
			result = NT_STATUS_NO_SUCH_USER;
			goto done;
		}
		
	} else {
		if (is_myname(name_domain)) {
			DEBUG(3, ("Authentication for domain %s (local domain to this server) not supported at this stage\n", name_domain));
			result =  NT_STATUS_NO_SUCH_USER;
			goto done;
		}
		
		contact_domain = find_domain_from_name(name_domain);
		if (contact_domain == NULL) {
			DEBUG(3, ("Authentication for domain for [%s] -> [%s]\\[%s] failed as %s is not a trusted domain\n", 
				  state->request.data.auth.user, name_domain, name_user, name_domain)); 

			contact_domain = find_our_domain();
		}
	}

	if (contact_domain->initialized && 
	    contact_domain->active_directory) {
	    	goto try_login;
	}

	if (!contact_domain->initialized) {
		init_dc_connection(contact_domain);
	}

	if (!contact_domain->active_directory) {
		DEBUG(3,("krb5 auth requested but domain is not Active Directory\n"));
		return NT_STATUS_INVALID_LOGON_TYPE;
	}
try_login:
	result = winbindd_raw_kerberos_login(contact_domain, state, info3);
done:
	return result;
}

NTSTATUS winbindd_dual_pam_auth_samlogon(struct winbindd_domain *domain,
					 struct winbindd_cli_state *state,
					 NET_USER_INFO_3 **info3)
{

	struct rpc_pipe_client *netlogon_pipe;
	uchar chal[8];
	DATA_BLOB lm_resp;
	DATA_BLOB nt_resp;
	int attempts = 0;
	unsigned char local_lm_response[24];
	unsigned char local_nt_response[24];
	struct winbindd_domain *contact_domain;
	fstring name_domain, name_user;
	BOOL retry;
	NTSTATUS result;
	NET_USER_INFO_3 *my_info3;

	ZERO_STRUCTP(info3);

	*info3 = NULL;

	my_info3 = TALLOC_ZERO_P(state->mem_ctx, NET_USER_INFO_3);
	if (my_info3 == NULL) {
		return NT_STATUS_NO_MEMORY;
	}


	DEBUG(10,("winbindd_dual_pam_auth_samlogon\n"));
	
	/* Parse domain and username */
	
	parse_domain_user(state->request.data.auth.user, name_domain, name_user);

	/* do password magic */
	

	generate_random_buffer(chal, 8);
	if (lp_client_ntlmv2_auth()) {
		DATA_BLOB server_chal;
		DATA_BLOB names_blob;
		DATA_BLOB nt_response;
		DATA_BLOB lm_response;
		server_chal = data_blob_talloc(state->mem_ctx, chal, 8); 
		
		/* note that the 'workgroup' here is a best guess - we don't know
		   the server's domain at this point.  The 'server name' is also
		   dodgy... 
		*/
		names_blob = NTLMv2_generate_names_blob(global_myname(), lp_workgroup());
		
		if (!SMBNTLMv2encrypt(name_user, name_domain, 
				      state->request.data.auth.pass, 
				      &server_chal, 
				      &names_blob,
				      &lm_response, &nt_response, NULL)) {
			data_blob_free(&names_blob);
			data_blob_free(&server_chal);
			DEBUG(0, ("winbindd_pam_auth: SMBNTLMv2encrypt() failed!\n"));
			result = NT_STATUS_NO_MEMORY;
			goto done;
		}
		data_blob_free(&names_blob);
		data_blob_free(&server_chal);
		lm_resp = data_blob_talloc(state->mem_ctx, lm_response.data,
					   lm_response.length);
		nt_resp = data_blob_talloc(state->mem_ctx, nt_response.data,
					   nt_response.length);
		data_blob_free(&lm_response);
		data_blob_free(&nt_response);

	} else {
		if (lp_client_lanman_auth() 
		    && SMBencrypt(state->request.data.auth.pass, 
				  chal, 
				  local_lm_response)) {
			lm_resp = data_blob_talloc(state->mem_ctx, 
						   local_lm_response, 
						   sizeof(local_lm_response));
		} else {
			lm_resp = data_blob_null;
		}
		SMBNTencrypt(state->request.data.auth.pass, 
			     chal,
			     local_nt_response);

		nt_resp = data_blob_talloc(state->mem_ctx, 
					   local_nt_response, 
					   sizeof(local_nt_response));
	}
	
	/* what domain should we contact? */
	
	if ( IS_DC ) {
		if (!(contact_domain = find_domain_from_name(name_domain))) {
			DEBUG(3, ("Authentication for domain for [%s] -> [%s]\\[%s] failed as %s is not a trusted domain\n", 
				  state->request.data.auth.user, name_domain, name_user, name_domain)); 
			result = NT_STATUS_NO_SUCH_USER;
			goto done;
		}
		
	} else {
		if (is_myname(name_domain)) {
			DEBUG(3, ("Authentication for domain %s (local domain to this server) not supported at this stage\n", name_domain));
			result =  NT_STATUS_NO_SUCH_USER;
			goto done;
		}

		contact_domain = find_our_domain();
	}

	/* check authentication loop */

	do {

		ZERO_STRUCTP(my_info3);
		retry = False;

		result = cm_connect_netlogon(contact_domain, &netlogon_pipe);

		if (!NT_STATUS_IS_OK(result)) {
			DEBUG(3, ("could not open handle to NETLOGON pipe\n"));
			goto done;
		}

		result = rpccli_netlogon_sam_network_logon(netlogon_pipe,
							   state->mem_ctx,
							   0,
							   contact_domain->dcname, /* server name */
							   name_user,              /* user name */
							   name_domain,            /* target domain */
							   global_myname(),        /* workstation */
							   chal,
							   lm_resp,
							   nt_resp,
							   my_info3);
		attempts += 1;

		/* We have to try a second time as cm_connect_netlogon
		   might not yet have noticed that the DC has killed
		   our connection. */

		if (NT_STATUS_EQUAL(result, NT_STATUS_UNSUCCESSFUL)) {
			retry = True;
			continue;
		}
		
		/* if we get access denied, a possible cause was that we had
		   and open connection to the DC, but someone changed our
		   machine account password out from underneath us using 'net
		   rpc changetrustpw' */
		   
		if ( NT_STATUS_EQUAL(result, NT_STATUS_ACCESS_DENIED) ) {
			DEBUG(3,("winbindd_pam_auth: sam_logon returned "
				 "ACCESS_DENIED.  Maybe the trust account "
				"password was changed and we didn't know it. "
				 "Killing connections to domain %s\n",
				name_domain));
			invalidate_cm_connection(&contact_domain->conn);
			retry = True;
		} 
		
	} while ( (attempts < 2) && retry );

	/* handle the case where a NT4 DC does not fill in the acct_flags in
	 * the samlogon reply info3. When accurate info3 is required by the
	 * caller, we look up the account flags ourselve - gd */

	if ((state->request.flags & WBFLAG_PAM_INFO3_TEXT) && 
	    (my_info3->acct_flags == 0) && NT_STATUS_IS_OK(result)) {

		struct rpc_pipe_client *samr_pipe;
		POLICY_HND samr_domain_handle, user_pol;
		SAM_USERINFO_CTR *user_ctr;
		NTSTATUS status_tmp;
		uint32 acct_flags;

		ZERO_STRUCT(user_ctr);

		status_tmp = cm_connect_sam(contact_domain, state->mem_ctx, 
					    &samr_pipe, &samr_domain_handle);

		if (!NT_STATUS_IS_OK(status_tmp)) {
			DEBUG(3, ("could not open handle to SAMR pipe: %s\n", 
				nt_errstr(status_tmp)));
			goto done;
		}

		status_tmp = rpccli_samr_open_user(samr_pipe, state->mem_ctx, 
						   &samr_domain_handle,
						   MAXIMUM_ALLOWED_ACCESS,
						   my_info3->user_rid, &user_pol);

		if (!NT_STATUS_IS_OK(status_tmp)) {
			DEBUG(3, ("could not open user handle on SAMR pipe: %s\n",
				nt_errstr(status_tmp)));
			goto done;
		}

		status_tmp = rpccli_samr_query_userinfo(samr_pipe, state->mem_ctx, 
							&user_pol, 16, &user_ctr);

		if (!NT_STATUS_IS_OK(status_tmp)) {
			DEBUG(3, ("could not query user info on SAMR pipe: %s\n",
				nt_errstr(status_tmp)));
			rpccli_samr_close(samr_pipe, state->mem_ctx, &user_pol);
			goto done;
		}

		acct_flags = user_ctr->info.id16->acb_info;

		if (acct_flags == 0) {
			rpccli_samr_close(samr_pipe, state->mem_ctx, &user_pol);
			goto done;
		}

		my_info3->acct_flags = acct_flags;

		DEBUG(10,("successfully retrieved acct_flags 0x%x\n", acct_flags));

		rpccli_samr_close(samr_pipe, state->mem_ctx, &user_pol);
	}

	*info3 = my_info3;
done:
	return result;
}

enum winbindd_result winbindd_dual_pam_auth(struct winbindd_domain *domain,
					    struct winbindd_cli_state *state) 
{
	NTSTATUS result = NT_STATUS_LOGON_FAILURE;
	NTSTATUS krb5_result = NT_STATUS_OK;	
	fstring name_domain, name_user;
	NET_USER_INFO_3 *info3 = NULL;
	
	/* Ensure null termination */
	state->request.data.auth.user[sizeof(state->request.data.auth.user)-1]='\0';

	/* Ensure null termination */
	state->request.data.auth.pass[sizeof(state->request.data.auth.pass)-1]='\0';

	DEBUG(3, ("[%5lu]: dual pam auth %s\n", (unsigned long)state->pid,
		  state->request.data.auth.user));

	/* Parse domain and username */
	
	ws_name_return( state->request.data.auth.user, WB_REPLACE_CHAR );

	parse_domain_user(state->request.data.auth.user, name_domain, name_user);

	if (domain->online == False) {
		result = NT_STATUS_DOMAIN_CONTROLLER_NOT_FOUND;
		if (domain->startup) {
			/* Logons are very important to users. If we're offline and
			   we get a request within the first 30 seconds of startup,
			   try very hard to find a DC and go online. */

			DEBUG(10,("winbindd_dual_pam_auth: domain: %s offline and auth "
				"request in startup mode.\n", domain->name ));

			winbindd_flush_negative_conn_cache(domain);
			result = init_dc_connection(domain);
		}
	}

	DEBUG(10,("winbindd_dual_pam_auth: domain: %s last was %s\n", domain->name, domain->online ? "online":"offline"));

	/* Check for Kerberos authentication */
	if (domain->online && (state->request.flags & WBFLAG_PAM_KRB5)) {
	
		result = winbindd_dual_pam_auth_kerberos(domain, state, &info3);
		/* save for later */
		krb5_result = result;
		

		if (NT_STATUS_IS_OK(result)) {
			DEBUG(10,("winbindd_dual_pam_auth_kerberos succeeded\n"));
			goto process_result;
		} else {
			DEBUG(10,("winbindd_dual_pam_auth_kerberos failed: %s\n", nt_errstr(result)));
		}

		if (NT_STATUS_EQUAL(result, NT_STATUS_NO_LOGON_SERVERS) ||
		    NT_STATUS_EQUAL(result, NT_STATUS_IO_TIMEOUT) ||
		    NT_STATUS_EQUAL(result, NT_STATUS_DOMAIN_CONTROLLER_NOT_FOUND)) {
			DEBUG(10,("winbindd_dual_pam_auth_kerberos setting domain to offline\n"));
			set_domain_offline( domain );
			goto cached_logon;			
		}

		/* there are quite some NT_STATUS errors where there is no
		 * point in retrying with a samlogon, we explictly have to take
		 * care not to increase the bad logon counter on the DC */

		if (NT_STATUS_EQUAL(result, NT_STATUS_ACCOUNT_DISABLED) ||
		    NT_STATUS_EQUAL(result, NT_STATUS_ACCOUNT_EXPIRED) ||
		    NT_STATUS_EQUAL(result, NT_STATUS_ACCOUNT_LOCKED_OUT) ||
		    NT_STATUS_EQUAL(result, NT_STATUS_INVALID_LOGON_HOURS) ||
		    NT_STATUS_EQUAL(result, NT_STATUS_INVALID_WORKSTATION) ||
		    NT_STATUS_EQUAL(result, NT_STATUS_LOGON_FAILURE) ||
		    NT_STATUS_EQUAL(result, NT_STATUS_NO_SUCH_USER) ||
		    NT_STATUS_EQUAL(result, NT_STATUS_PASSWORD_EXPIRED) ||
		    NT_STATUS_EQUAL(result, NT_STATUS_PASSWORD_MUST_CHANGE) ||
		    NT_STATUS_EQUAL(result, NT_STATUS_WRONG_PASSWORD)) {
			goto process_result;
		}
		
		if (state->request.flags & WBFLAG_PAM_FALLBACK_AFTER_KRB5) {
			DEBUG(3,("falling back to samlogon\n"));
			goto sam_logon;
		} else {
			goto cached_logon;
		}
	}

sam_logon:
	/* Check for Samlogon authentication */
	if (domain->online) {
		result = winbindd_dual_pam_auth_samlogon(domain, state, &info3);
	
		if (NT_STATUS_IS_OK(result)) {
			DEBUG(10,("winbindd_dual_pam_auth_samlogon succeeded\n"));
			/* add the Krb5 err if we have one */
			if ( NT_STATUS_EQUAL(krb5_result, NT_STATUS_TIME_DIFFERENCE_AT_DC ) ) {
				info3->user_flgs |= LOGON_KRB5_FAIL_CLOCK_SKEW;				
			}
			goto process_result;
		} 

       		DEBUG(10,("winbindd_dual_pam_auth_samlogon failed: %s\n", 
			  nt_errstr(result)));

		if (NT_STATUS_EQUAL(result, NT_STATUS_NO_LOGON_SERVERS) ||
		    NT_STATUS_EQUAL(result, NT_STATUS_IO_TIMEOUT) ||
		    NT_STATUS_EQUAL(result, NT_STATUS_DOMAIN_CONTROLLER_NOT_FOUND)) 
		{
			DEBUG(10,("winbindd_dual_pam_auth_samlogon setting domain to offline\n"));
			set_domain_offline( domain );
			goto cached_logon;			
		}

			if (domain->online) {
				/* We're still online - fail. */
				goto done;
			}
	}

cached_logon:
	/* Check for Cached logons */
	if (!domain->online && (state->request.flags & WBFLAG_PAM_CACHED_LOGIN) && 
	    lp_winbind_offline_logon()) {
	
		result = winbindd_dual_pam_auth_cached(domain, state, &info3);

		if (NT_STATUS_IS_OK(result)) {
			DEBUG(10,("winbindd_dual_pam_auth_cached succeeded\n"));
			goto process_result;
		} else {
			DEBUG(10,("winbindd_dual_pam_auth_cached failed: %s\n", nt_errstr(result)));
			goto done;
		}
	}

process_result:

	if (NT_STATUS_IS_OK(result)) {
	
		DOM_SID user_sid;

		/* In all codepaths where result == NT_STATUS_OK info3 must have
		   been initialized. */
		if (!info3) {
			result = NT_STATUS_INTERNAL_ERROR;
			goto done;
		}

		netsamlogon_cache_store(name_user, info3);
		wcache_invalidate_samlogon(find_domain_from_name(name_domain), info3);

		/* save name_to_sid info as early as possible (only if
		   this is our primary domain so we don't invalidate
		   the cache entry by storing the seq_num for the wrong
		   domain). */
		if ( domain->primary ) {			
			sid_compose(&user_sid, &info3->dom_sid.sid, 
				    info3->user_rid);
			cache_name2sid(domain, name_domain, name_user, 
				       SID_NAME_USER, &user_sid);
		}
		
		/* Check if the user is in the right group */

		if (!NT_STATUS_IS_OK(result = check_info3_in_group(state->mem_ctx, info3,
					state->request.data.auth.require_membership_of_sid))) {
			DEBUG(3, ("User %s is not in the required group (%s), so plaintext authentication is rejected\n",
				  state->request.data.auth.user, 
				  state->request.data.auth.require_membership_of_sid));
			goto done;
		}

		if (state->request.flags & WBFLAG_PAM_INFO3_NDR) {
			result = append_info3_as_ndr(state->mem_ctx, state, info3);
			if (!NT_STATUS_IS_OK(result)) {
				DEBUG(10,("Failed to append INFO3 (NDR): %s\n", nt_errstr(result)));
				goto done;
			}
		}

		if (state->request.flags & WBFLAG_PAM_INFO3_TEXT) {
			result = append_info3_as_txt(state->mem_ctx, state, info3);
			if (!NT_STATUS_IS_OK(result)) {
				DEBUG(10,("Failed to append INFO3 (TXT): %s\n", nt_errstr(result)));
				goto done;
			}

		}

		if ((state->request.flags & WBFLAG_PAM_CACHED_LOGIN)) {

			/* Store in-memory creds for single-signon using ntlm_auth. */
			result = winbindd_add_memory_creds(state->request.data.auth.user,
							get_uid_from_state(state),
							state->request.data.auth.pass);

			if (!NT_STATUS_IS_OK(result)) {
				DEBUG(10,("Failed to store memory creds: %s\n", nt_errstr(result)));
				goto done;
			}

			if (lp_winbind_offline_logon()) {
				result = winbindd_store_creds(domain,
						      state->mem_ctx,
						      state->request.data.auth.user,
						      state->request.data.auth.pass,
						      info3, NULL);
				if (!NT_STATUS_IS_OK(result)) {

					/* Release refcount. */
					winbindd_delete_memory_creds(state->request.data.auth.user);

					DEBUG(10,("Failed to store creds: %s\n", nt_errstr(result)));
					goto done;
				}
			}
		}

		result = fillup_password_policy(domain, state);

		if (!NT_STATUS_IS_OK(result) 
		    && !NT_STATUS_EQUAL(result, NT_STATUS_NOT_SUPPORTED) ) 
		{
			DEBUG(10,("Failed to get password policies: %s\n", nt_errstr(result)));
			goto done;
		}

		result = NT_STATUS_OK;		

		if (state->request.flags & WBFLAG_PAM_UNIX_NAME) {
			/* We've been asked to return the unix username, per 
			   'winbind use default domain' settings and the like */

			fstring username_out;
			const char *nt_username, *nt_domain;

			if (!(nt_username = unistr2_tdup(state->mem_ctx, &info3->uni_user_name))) {
				/* If the server didn't give us one, just use the one we sent them */
				nt_username = name_user;
			}

			if (!(nt_domain = unistr2_tdup(state->mem_ctx, &info3->uni_logon_dom))) {
				/* If the server didn't give us one, just use the one we sent them */
				nt_domain = name_domain;
			}

			fill_domain_username(username_out, nt_domain, nt_username, True);

			DEBUG(5, ("Setting unix username to [%s]\n", username_out));

			SAFE_FREE(state->response.extra_data.data);
			state->response.extra_data.data = SMB_STRDUP(username_out);
			if (!state->response.extra_data.data) {
				result = NT_STATUS_NO_MEMORY;
				goto done;
			}
			state->response.length +=
				strlen((const char *)state->response.extra_data.data)+1;
		}
	}
 

done:
	/* give us a more useful (more correct?) error code */
	if ((NT_STATUS_EQUAL(result, NT_STATUS_DOMAIN_CONTROLLER_NOT_FOUND) ||
	    (NT_STATUS_EQUAL(result, NT_STATUS_UNSUCCESSFUL)))) {
		result = NT_STATUS_NO_LOGON_SERVERS;
	}
	
	state->response.data.auth.nt_status = NT_STATUS_V(result);
	fstrcpy(state->response.data.auth.nt_status_string, nt_errstr(result));

	/* we might have given a more useful error above */
	if (!*state->response.data.auth.error_string) 
		fstrcpy(state->response.data.auth.error_string, get_friendly_nt_error_msg(result));
	state->response.data.auth.pam_error = nt_status_to_pam(result);

	DEBUG(NT_STATUS_IS_OK(result) ? 5 : 2, ("Plain-text authentication for user %s returned %s (PAM: %d)\n", 
	      state->request.data.auth.user, 
	      state->response.data.auth.nt_status_string,
	      state->response.data.auth.pam_error));	      

	if ( NT_STATUS_IS_OK(result) && info3 &&
	     (state->request.flags & WBFLAG_PAM_AFS_TOKEN) ) {

		char *afsname = talloc_strdup(state->mem_ctx,
					      lp_afs_username_map());
		char *cell;

		if (afsname == NULL) {
			goto no_token;
		}

		afsname = talloc_string_sub(state->mem_ctx,
					    lp_afs_username_map(),
					    "%D", name_domain);
		afsname = talloc_string_sub(state->mem_ctx, afsname,
					    "%u", name_user);
		afsname = talloc_string_sub(state->mem_ctx, afsname,
					    "%U", name_user);

		{
			DOM_SID user_sid;
			fstring sidstr;

			sid_copy(&user_sid, &info3->dom_sid.sid);
			sid_append_rid(&user_sid, info3->user_rid);
			sid_to_string(sidstr, &user_sid);
			afsname = talloc_string_sub(state->mem_ctx, afsname,
						    "%s", sidstr);
		}

		if (afsname == NULL) {
			goto no_token;
		}

		strlower_m(afsname);

		DEBUG(10, ("Generating token for user %s\n", afsname));

		cell = strchr(afsname, '@');

		if (cell == NULL) {
			goto no_token;
		}

		*cell = '\0';
		cell += 1;

		/* Append an AFS token string */
		SAFE_FREE(state->response.extra_data.data);
		state->response.extra_data.data =
			afs_createtoken_str(afsname, cell);

		if (state->response.extra_data.data != NULL) {
			state->response.length +=
				strlen((const char *)state->response.extra_data.data)+1;
		}

	no_token:
		TALLOC_FREE(afsname);
	}
	
	return NT_STATUS_IS_OK(result) ? WINBINDD_OK : WINBINDD_ERROR;
}


/**********************************************************************
 Challenge Response Authentication Protocol 
**********************************************************************/

void winbindd_pam_auth_crap(struct winbindd_cli_state *state)
{
	struct winbindd_domain *domain = NULL;
	const char *domain_name = NULL;
	NTSTATUS result;

	if (!state->privileged) {
		char *error_string = NULL;
		DEBUG(2, ("winbindd_pam_auth_crap: non-privileged access "
			  "denied.  !\n"));
		DEBUGADD(2, ("winbindd_pam_auth_crap: Ensure permissions "
			     "on %s are set correctly.\n",
			     get_winbind_priv_pipe_dir()));
		/* send a better message than ACCESS_DENIED */
		error_string = talloc_asprintf(state->mem_ctx,
					       "winbind client not authorized "
					       "to use winbindd_pam_auth_crap."
					       " Ensure permissions on %s "
					       "are set correctly.",
					       get_winbind_priv_pipe_dir());
		fstrcpy(state->response.data.auth.error_string, error_string);
		result = NT_STATUS_ACCESS_DENIED;
		goto done;
	}

	/* Ensure null termination */
	state->request.data.auth_crap.user
		[sizeof(state->request.data.auth_crap.user)-1]=0;
	state->request.data.auth_crap.domain
		[sizeof(state->request.data.auth_crap.domain)-1]=0;

	DEBUG(3, ("[%5lu]: pam auth crap domain: [%s] user: %s\n",
		  (unsigned long)state->pid,
		  state->request.data.auth_crap.domain,
		  state->request.data.auth_crap.user));

	if (*state->request.data.auth_crap.domain != '\0') {
		domain_name = state->request.data.auth_crap.domain;
	} else if (lp_winbind_use_default_domain()) {
		domain_name = lp_workgroup();
	}

	if (domain_name != NULL)
		domain = find_auth_domain(state, domain_name);

	if (domain != NULL) {
		sendto_domain(state, domain);
		return;
	}

	result = NT_STATUS_NO_SUCH_USER;

 done:
	set_auth_errors(&state->response, result);
	DEBUG(5, ("CRAP authentication for %s\\%s returned %s (PAM: %d)\n",
		  state->request.data.auth_crap.domain,
		  state->request.data.auth_crap.user, 
		  state->response.data.auth.nt_status_string,
		  state->response.data.auth.pam_error));
	request_error(state);
	return;
}


enum winbindd_result winbindd_dual_pam_auth_crap(struct winbindd_domain *domain,
						 struct winbindd_cli_state *state) 
{
	NTSTATUS result;
        NET_USER_INFO_3 info3;
	struct rpc_pipe_client *netlogon_pipe;
	const char *name_user = NULL;
	const char *name_domain = NULL;
	const char *workstation;
	struct winbindd_domain *contact_domain;
	int attempts = 0;
	BOOL retry;

	DATA_BLOB lm_resp, nt_resp;

	/* This is child-only, so no check for privileged access is needed
	   anymore */

	/* Ensure null termination */
	state->request.data.auth_crap.user[sizeof(state->request.data.auth_crap.user)-1]=0;
	state->request.data.auth_crap.domain[sizeof(state->request.data.auth_crap.domain)-1]=0;

	name_user = state->request.data.auth_crap.user;

	if (*state->request.data.auth_crap.domain) {
		name_domain = state->request.data.auth_crap.domain;
	} else if (lp_winbind_use_default_domain()) {
		name_domain = lp_workgroup();
	} else {
		DEBUG(5,("no domain specified with username (%s) - failing auth\n", 
			 name_user));
		result = NT_STATUS_NO_SUCH_USER;
		goto done;
	}

	DEBUG(3, ("[%5lu]: pam auth crap domain: %s user: %s\n", (unsigned long)state->pid,
		  name_domain, name_user));
	   
	if (*state->request.data.auth_crap.workstation) {
		workstation = state->request.data.auth_crap.workstation;
	} else {
		workstation = global_myname();
	}

	if (state->request.data.auth_crap.lm_resp_len > sizeof(state->request.data.auth_crap.lm_resp)
		|| state->request.data.auth_crap.nt_resp_len > sizeof(state->request.data.auth_crap.nt_resp)) {
		DEBUG(0, ("winbindd_pam_auth_crap: invalid password length %u/%u\n", 
			  state->request.data.auth_crap.lm_resp_len, 
			  state->request.data.auth_crap.nt_resp_len));
		result = NT_STATUS_INVALID_PARAMETER;
		goto done;
	}

	lm_resp = data_blob_talloc(state->mem_ctx, state->request.data.auth_crap.lm_resp,
					state->request.data.auth_crap.lm_resp_len);
	nt_resp = data_blob_talloc(state->mem_ctx, state->request.data.auth_crap.nt_resp,
					state->request.data.auth_crap.nt_resp_len);

	/* what domain should we contact? */
	
	if ( IS_DC ) {
		if (!(contact_domain = find_domain_from_name(name_domain))) {
			DEBUG(3, ("Authentication for domain for [%s] -> [%s]\\[%s] failed as %s is not a trusted domain\n", 
				  state->request.data.auth_crap.user, name_domain, name_user, name_domain)); 
			result = NT_STATUS_NO_SUCH_USER;
			goto done;
		}
	} else {
		if (is_myname(name_domain)) {
			DEBUG(3, ("Authentication for domain %s (local domain to this server) not supported at this stage\n", name_domain));
			result =  NT_STATUS_NO_SUCH_USER;
			goto done;
		}
		contact_domain = find_our_domain();
	}

	do {
		ZERO_STRUCT(info3);
		retry = False;

		netlogon_pipe = NULL;
		result = cm_connect_netlogon(contact_domain, &netlogon_pipe);

		if (!NT_STATUS_IS_OK(result)) {
			DEBUG(3, ("could not open handle to NETLOGON pipe (error: %s)\n",
				  nt_errstr(result)));
			goto done;
		}

		result = rpccli_netlogon_sam_network_logon(netlogon_pipe,
							   state->mem_ctx,
							   state->request.data.auth_crap.logon_parameters,
							   contact_domain->dcname,
							   name_user,
							   name_domain, 
									/* Bug #3248 - found by Stefan Burkei. */
							   workstation, /* We carefully set this above so use it... */
							   state->request.data.auth_crap.chal,
							   lm_resp,
							   nt_resp,
							   &info3);

		attempts += 1;

		/* We have to try a second time as cm_connect_netlogon
		   might not yet have noticed that the DC has killed
		   our connection. */

		if (NT_STATUS_EQUAL(result, NT_STATUS_UNSUCCESSFUL)) {
			retry = True;
			continue;
		}

		/* if we get access denied, a possible cause was that we had and open
		   connection to the DC, but someone changed our machine account password
		   out from underneath us using 'net rpc changetrustpw' */
		   
		if ( NT_STATUS_EQUAL(result, NT_STATUS_ACCESS_DENIED) ) {
			DEBUG(3,("winbindd_pam_auth: sam_logon returned "
				 "ACCESS_DENIED.  Maybe the trust account "
				"password was changed and we didn't know it. "
				 "Killing connections to domain %s\n",
				name_domain));
			invalidate_cm_connection(&contact_domain->conn);
			retry = True;
		} 

	} while ( (attempts < 2) && retry );

	if (NT_STATUS_IS_OK(result)) {

		netsamlogon_cache_store(name_user, &info3);
		wcache_invalidate_samlogon(find_domain_from_name(name_domain), &info3);

		/* Check if the user is in the right group */

		if (!NT_STATUS_IS_OK(result = check_info3_in_group(state->mem_ctx, &info3,
							state->request.data.auth_crap.require_membership_of_sid))) {
			DEBUG(3, ("User %s is not in the required group (%s), so "
				  "crap authentication is rejected\n",
				  state->request.data.auth_crap.user, 
				  state->request.data.auth_crap.require_membership_of_sid));
			goto done;
		}

		if (state->request.flags & WBFLAG_PAM_INFO3_NDR) {
			result = append_info3_as_ndr(state->mem_ctx, state, &info3);
		} else if (state->request.flags & WBFLAG_PAM_UNIX_NAME) {
			/* ntlm_auth should return the unix username, per 
			   'winbind use default domain' settings and the like */

			fstring username_out;
			const char *nt_username, *nt_domain;
			if (!(nt_username = unistr2_tdup(state->mem_ctx, &(info3.uni_user_name)))) {
				/* If the server didn't give us one, just use the one we sent them */
				nt_username = name_user;
			}

			if (!(nt_domain = unistr2_tdup(state->mem_ctx, &(info3.uni_logon_dom)))) {
				/* If the server didn't give us one, just use the one we sent them */
				nt_domain = name_domain;
			}

			fill_domain_username(username_out, nt_domain, nt_username, True);

			DEBUG(5, ("Setting unix username to [%s]\n", username_out));

			SAFE_FREE(state->response.extra_data.data);
			state->response.extra_data.data = SMB_STRDUP(username_out);
			if (!state->response.extra_data.data) {
				result = NT_STATUS_NO_MEMORY;
				goto done;
			}
			state->response.length +=
				strlen((const char *)state->response.extra_data.data)+1;
		}
		
		if (state->request.flags & WBFLAG_PAM_USER_SESSION_KEY) {
			memcpy(state->response.data.auth.user_session_key, info3.user_sess_key,
					sizeof(state->response.data.auth.user_session_key) /* 16 */);
		}
		if (state->request.flags & WBFLAG_PAM_LMKEY) {
			memcpy(state->response.data.auth.first_8_lm_hash, info3.lm_sess_key,
					sizeof(state->response.data.auth.first_8_lm_hash) /* 8 */);
		}
	}

done:

	/* give us a more useful (more correct?) error code */
	if ((NT_STATUS_EQUAL(result, NT_STATUS_DOMAIN_CONTROLLER_NOT_FOUND) ||
	    (NT_STATUS_EQUAL(result, NT_STATUS_UNSUCCESSFUL)))) {
		result = NT_STATUS_NO_LOGON_SERVERS;
	}

	if (state->request.flags & WBFLAG_PAM_NT_STATUS_SQUASH) {
		result = nt_status_squash(result);
	}

	state->response.data.auth.nt_status = NT_STATUS_V(result);
	fstrcpy(state->response.data.auth.nt_status_string, nt_errstr(result));

	/* we might have given a more useful error above */
	if (!*state->response.data.auth.error_string) {
		fstrcpy(state->response.data.auth.error_string, get_friendly_nt_error_msg(result));
	}
	state->response.data.auth.pam_error = nt_status_to_pam(result);

	DEBUG(NT_STATUS_IS_OK(result) ? 5 : 2, 
	      ("NTLM CRAP authentication for user [%s]\\[%s] returned %s (PAM: %d)\n", 
	       name_domain,
	       name_user,
	       state->response.data.auth.nt_status_string,
	       state->response.data.auth.pam_error));	      

	return NT_STATUS_IS_OK(result) ? WINBINDD_OK : WINBINDD_ERROR;
}

/* Change a user password */

void winbindd_pam_chauthtok(struct winbindd_cli_state *state)
{
	fstring domain, user;
	struct winbindd_domain *contact_domain;

	DEBUG(3, ("[%5lu]: pam chauthtok %s\n", (unsigned long)state->pid,
		state->request.data.chauthtok.user));

	/* Setup crap */

	ws_name_return( state->request.data.auth.user, WB_REPLACE_CHAR );

	if (!canonicalize_username(state->request.data.chauthtok.user, domain, user)) {
		set_auth_errors(&state->response, NT_STATUS_NO_SUCH_USER);
		DEBUG(5, ("winbindd_pam_chauthtok: canonicalize_username %s failed with %s"
			  "(PAM: %d)\n",
			  state->request.data.auth.user, 
			  state->response.data.auth.nt_status_string,
			  state->response.data.auth.pam_error));
		request_error(state);
		return;
	}

	contact_domain = find_domain_from_name(domain);
	if (!contact_domain) {
		set_auth_errors(&state->response, NT_STATUS_NO_SUCH_USER);
		DEBUG(3, ("Cannot change password for [%s] -> [%s]\\[%s] as %s is not a trusted domain\n", 
			  state->request.data.chauthtok.user, domain, user, domain)); 
		request_error(state);
		return;
	}

	sendto_domain(state, contact_domain);
}

enum winbindd_result winbindd_dual_pam_chauthtok(struct winbindd_domain *contact_domain,
						 struct winbindd_cli_state *state)
{
	char *oldpass;
	char *newpass = NULL;
	POLICY_HND dom_pol;
	struct rpc_pipe_client *cli;
	BOOL got_info = False;
	SAM_UNK_INFO_1 info;
	SAMR_CHANGE_REJECT reject;
	NTSTATUS result = NT_STATUS_UNSUCCESSFUL;
	fstring domain, user;

	DEBUG(3, ("[%5lu]: dual pam chauthtok %s\n", (unsigned long)state->pid,
		  state->request.data.auth.user));

	if (!parse_domain_user(state->request.data.chauthtok.user, domain, user)) {
		goto done;
	}

	/* Change password */

	oldpass = state->request.data.chauthtok.oldpass;
	newpass = state->request.data.chauthtok.newpass;

	/* Initialize reject reason */
	state->response.data.auth.reject_reason = Undefined;

	/* Get sam handle */

	result = cm_connect_sam(contact_domain, state->mem_ctx, &cli,
				&dom_pol);
	if (!NT_STATUS_IS_OK(result)) {
		DEBUG(1, ("could not get SAM handle on DC for %s\n", domain));
		goto done;
	}

	result = rpccli_samr_chgpasswd3(cli, state->mem_ctx, user, newpass, oldpass, &info, &reject);

 	/* Windows 2003 returns NT_STATUS_PASSWORD_RESTRICTION */

	if (NT_STATUS_EQUAL(result, NT_STATUS_PASSWORD_RESTRICTION) ) {
		state->response.data.auth.policy.min_length_password = 
			info.min_length_password;
		state->response.data.auth.policy.password_history = 
			info.password_history;
		state->response.data.auth.policy.password_properties = 
			info.password_properties;
		state->response.data.auth.policy.expire = 
			nt_time_to_unix_abs(&info.expire);
		state->response.data.auth.policy.min_passwordage = 
			nt_time_to_unix_abs(&info.min_passwordage);

		state->response.data.auth.reject_reason = 
			reject.reject_reason;

		got_info = True;
	}

	/* only fallback when the chgpasswd3 call is not supported */
	if ((NT_STATUS_EQUAL(result, NT_STATUS(DCERPC_FAULT_OP_RNG_ERROR))) ||
		   (NT_STATUS_EQUAL(result, NT_STATUS_NOT_SUPPORTED)) ||
		   (NT_STATUS_EQUAL(result, NT_STATUS_NOT_IMPLEMENTED))) {

		DEBUG(10,("Password change with chgpasswd3 failed with: %s, retrying chgpasswd_user\n", 
			nt_errstr(result)));
		
		result = rpccli_samr_chgpasswd_user(cli, state->mem_ctx, user, newpass, oldpass);

		/* Windows 2000 returns NT_STATUS_ACCOUNT_RESTRICTION.
		   Map to the same status code as Windows 2003. */

		if ( NT_STATUS_EQUAL(NT_STATUS_ACCOUNT_RESTRICTION, result ) ) {
			result = NT_STATUS_PASSWORD_RESTRICTION;			
		}
	}

done: 

	if (NT_STATUS_IS_OK(result) && (state->request.flags & WBFLAG_PAM_CACHED_LOGIN)) {
		
		/* Update the single sign-on memory creds. */
		result = winbindd_replace_memory_creds(state->request.data.chauthtok.user,
							newpass);

		if (!NT_STATUS_IS_OK(result)) {
			DEBUG(10,("Failed to replace memory creds: %s\n", nt_errstr(result)));
			goto process_result;
		}

		if (lp_winbind_offline_logon()) {
			result = winbindd_update_creds_by_name(contact_domain,
							 state->mem_ctx, user,
							 newpass);
			if (!NT_STATUS_IS_OK(result)) {
				DEBUG(10,("Failed to store creds: %s\n", nt_errstr(result)));
				goto process_result;
			}
		}
	}		

	if (!NT_STATUS_IS_OK(result) && !got_info && contact_domain) {

		NTSTATUS policy_ret;
		
		policy_ret = fillup_password_policy(contact_domain, state);

		/* failure of this is non critical, it will just provide no
		 * additional information to the client why the change has
		 * failed - Guenther */

		if (!NT_STATUS_IS_OK(policy_ret)) {
			DEBUG(10,("Failed to get password policies: %s\n", nt_errstr(policy_ret)));
			goto process_result;
		}
	}

process_result:

	state->response.data.auth.nt_status = NT_STATUS_V(result);
	fstrcpy(state->response.data.auth.nt_status_string, nt_errstr(result));
	fstrcpy(state->response.data.auth.error_string, get_friendly_nt_error_msg(result));
	state->response.data.auth.pam_error = nt_status_to_pam(result);

	DEBUG(NT_STATUS_IS_OK(result) ? 5 : 2, 
	      ("Password change for user [%s]\\[%s] returned %s (PAM: %d)\n", 
	       domain,
	       user,
	       state->response.data.auth.nt_status_string,
	       state->response.data.auth.pam_error));	      

	return NT_STATUS_IS_OK(result) ? WINBINDD_OK : WINBINDD_ERROR;
}

void winbindd_pam_logoff(struct winbindd_cli_state *state)
{
	struct winbindd_domain *domain;
	fstring name_domain, user;
	uid_t caller_uid = (uid_t)-1;
	uid_t request_uid = state->request.data.logoff.uid;

	DEBUG(3, ("[%5lu]: pam logoff %s\n", (unsigned long)state->pid,
		state->request.data.logoff.user));

	/* Ensure null termination */
	state->request.data.logoff.user
		[sizeof(state->request.data.logoff.user)-1]='\0';

	state->request.data.logoff.krb5ccname
		[sizeof(state->request.data.logoff.krb5ccname)-1]='\0';

	if (request_uid == (gid_t)-1) {
		goto failed;
	}

	if (!canonicalize_username(state->request.data.logoff.user, name_domain, user)) {
		goto failed;
	}

	if ((domain = find_auth_domain(state, name_domain)) == NULL) {
		goto failed;
	}

	if ((sys_getpeereid(state->sock, &caller_uid)) != 0) {
		DEBUG(1,("winbindd_pam_logoff: failed to check peerid: %s\n", 
			strerror(errno)));
		goto failed;
	}

	switch (caller_uid) {
		case -1:
			goto failed;
		case 0:
			/* root must be able to logoff any user - gd */
			state->request.data.logoff.uid = request_uid;
			break;
		default:
			if (caller_uid != request_uid) {
				DEBUG(1,("winbindd_pam_logoff: caller requested invalid uid\n"));
				goto failed;
			}
			state->request.data.logoff.uid = caller_uid;
			break;
	}

	sendto_domain(state, domain);
	return;

 failed:
	set_auth_errors(&state->response, NT_STATUS_NO_SUCH_USER);
	DEBUG(5, ("Pam Logoff for %s returned %s "
		  "(PAM: %d)\n",
		  state->request.data.logoff.user,
		  state->response.data.auth.nt_status_string,
		  state->response.data.auth.pam_error));
	request_error(state);
	return;
}

enum winbindd_result winbindd_dual_pam_logoff(struct winbindd_domain *domain,
					      struct winbindd_cli_state *state) 
{
	NTSTATUS result = NT_STATUS_NOT_SUPPORTED;

	DEBUG(3, ("[%5lu]: pam dual logoff %s\n", (unsigned long)state->pid,
		state->request.data.logoff.user));

	if (!(state->request.flags & WBFLAG_PAM_KRB5)) {
		result = NT_STATUS_OK;
		goto process_result;
	}

	if (state->request.data.logoff.krb5ccname[0] == '\0') {
		result = NT_STATUS_OK;
		goto process_result;
	}

#ifdef HAVE_KRB5
	
	if (state->request.data.logoff.uid < 0) {
		DEBUG(0,("winbindd_pam_logoff: invalid uid\n"));
		goto process_result;
	}

	/* what we need here is to find the corresponding krb5 ccache name *we*
	 * created for a given username and destroy it */

	if (!ccache_entry_exists(state->request.data.logoff.user)) {
		result = NT_STATUS_OK;
		DEBUG(10,("winbindd_pam_logoff: no entry found.\n"));
		goto process_result;
	}

	if (!ccache_entry_identical(state->request.data.logoff.user, 
					state->request.data.logoff.uid,
					state->request.data.logoff.krb5ccname)) {
		DEBUG(0,("winbindd_pam_logoff: cached entry differs.\n"));
		goto process_result;
	}

	result = remove_ccache(state->request.data.logoff.user);
	if (!NT_STATUS_IS_OK(result)) {
		DEBUG(0,("winbindd_pam_logoff: failed to remove ccache: %s\n",
			nt_errstr(result)));
		goto process_result;
	}

#else
	result = NT_STATUS_NOT_SUPPORTED;
#endif

process_result:

	winbindd_delete_memory_creds(state->request.data.logoff.user);

	state->response.data.auth.nt_status = NT_STATUS_V(result);
	fstrcpy(state->response.data.auth.nt_status_string, nt_errstr(result));
	fstrcpy(state->response.data.auth.error_string, get_friendly_nt_error_msg(result));
	state->response.data.auth.pam_error = nt_status_to_pam(result);

	return NT_STATUS_IS_OK(result) ? WINBINDD_OK : WINBINDD_ERROR;
}

/* Change user password with auth crap*/

void winbindd_pam_chng_pswd_auth_crap(struct winbindd_cli_state *state)
{
	struct winbindd_domain *domain = NULL;
	const char *domain_name = NULL;

	/* Ensure null termination */
	state->request.data.chng_pswd_auth_crap.user[
		sizeof(state->request.data.chng_pswd_auth_crap.user)-1]=0;
	state->request.data.chng_pswd_auth_crap.domain[
		sizeof(state->request.data.chng_pswd_auth_crap.domain)-1]=0;
	
	DEBUG(3, ("[%5lu]: pam change pswd auth crap domain: %s user: %s\n",
		  (unsigned long)state->pid,
		  state->request.data.chng_pswd_auth_crap.domain,
		  state->request.data.chng_pswd_auth_crap.user));
	
	if (*state->request.data.chng_pswd_auth_crap.domain != '\0') {
		domain_name = state->request.data.chng_pswd_auth_crap.domain;
	} else if (lp_winbind_use_default_domain()) {
		domain_name = lp_workgroup();
	}

	if (domain_name != NULL)
		domain = find_domain_from_name(domain_name);

	if (domain != NULL) {
		DEBUG(7, ("[%5lu]: pam auth crap changing pswd in domain: "
			  "%s\n", (unsigned long)state->pid,domain->name));
		sendto_domain(state, domain);
		return;
	}

	set_auth_errors(&state->response, NT_STATUS_NO_SUCH_USER);
	DEBUG(5, ("CRAP change password  for %s\\%s returned %s (PAM: %d)\n",
		  state->request.data.chng_pswd_auth_crap.domain,
		  state->request.data.chng_pswd_auth_crap.user, 
		  state->response.data.auth.nt_status_string,
		  state->response.data.auth.pam_error));
	request_error(state);
	return;
}

enum winbindd_result winbindd_dual_pam_chng_pswd_auth_crap(struct winbindd_domain *domainSt, struct winbindd_cli_state *state)
{
	NTSTATUS result;
	DATA_BLOB new_nt_password;
	DATA_BLOB old_nt_hash_enc;
	DATA_BLOB new_lm_password;
	DATA_BLOB old_lm_hash_enc;
	fstring  domain,user;
	POLICY_HND dom_pol;
	struct winbindd_domain *contact_domain = domainSt;
	struct rpc_pipe_client *cli;

	/* Ensure null termination */
	state->request.data.chng_pswd_auth_crap.user[
		sizeof(state->request.data.chng_pswd_auth_crap.user)-1]=0;
	state->request.data.chng_pswd_auth_crap.domain[
		sizeof(state->request.data.chng_pswd_auth_crap.domain)-1]=0;
	*domain = 0;
	*user = 0;
	
	DEBUG(3, ("[%5lu]: pam change pswd auth crap domain: %s user: %s\n",
		  (unsigned long)state->pid,
		  state->request.data.chng_pswd_auth_crap.domain,
		  state->request.data.chng_pswd_auth_crap.user));

	if (lp_winbind_offline_logon()) {
		DEBUG(0,("Refusing password change as winbind offline logons are enabled. "));
		DEBUGADD(0,("Changing passwords here would risk inconsistent logons\n"));
		result = NT_STATUS_ACCESS_DENIED;
		goto done;
	}

	if (*state->request.data.chng_pswd_auth_crap.domain) {
		fstrcpy(domain,state->request.data.chng_pswd_auth_crap.domain);
	} else {
		parse_domain_user(state->request.data.chng_pswd_auth_crap.user,
				  domain, user);

		if(!*domain) {
			DEBUG(3,("no domain specified with username (%s) - "
				 "failing auth\n",
				 state->request.data.chng_pswd_auth_crap.user));
			result = NT_STATUS_NO_SUCH_USER;
			goto done;
		}
	}

	if (!*domain && lp_winbind_use_default_domain()) {
		fstrcpy(domain,(char *)lp_workgroup());
	}

	if(!*user) {
		fstrcpy(user, state->request.data.chng_pswd_auth_crap.user);
	}

	DEBUG(3, ("[%5lu]: pam auth crap domain: %s user: %s\n",
		  (unsigned long)state->pid, domain, user));
	
	/* Change password */
	new_nt_password = data_blob_talloc(
		state->mem_ctx,
		state->request.data.chng_pswd_auth_crap.new_nt_pswd,
		state->request.data.chng_pswd_auth_crap.new_nt_pswd_len);

	old_nt_hash_enc = data_blob_talloc(
		state->mem_ctx,
		state->request.data.chng_pswd_auth_crap.old_nt_hash_enc,
		state->request.data.chng_pswd_auth_crap.old_nt_hash_enc_len);

	if(state->request.data.chng_pswd_auth_crap.new_lm_pswd_len > 0)	{
		new_lm_password = data_blob_talloc(
			state->mem_ctx,
			state->request.data.chng_pswd_auth_crap.new_lm_pswd,
			state->request.data.chng_pswd_auth_crap.new_lm_pswd_len);

		old_lm_hash_enc = data_blob_talloc(
			state->mem_ctx,
			state->request.data.chng_pswd_auth_crap.old_lm_hash_enc,
			state->request.data.chng_pswd_auth_crap.old_lm_hash_enc_len);
	} else {
		new_lm_password.length = 0;
		old_lm_hash_enc.length = 0;
	}

	/* Get sam handle */

	result = cm_connect_sam(contact_domain, state->mem_ctx, &cli, &dom_pol);
	if (!NT_STATUS_IS_OK(result)) {
		DEBUG(1, ("could not get SAM handle on DC for %s\n", domain));
		goto done;
	}

	result = rpccli_samr_chng_pswd_auth_crap(
		cli, state->mem_ctx, user, new_nt_password, old_nt_hash_enc,
		new_lm_password, old_lm_hash_enc);

 done:    
	state->response.data.auth.nt_status = NT_STATUS_V(result);
	fstrcpy(state->response.data.auth.nt_status_string, nt_errstr(result));
	fstrcpy(state->response.data.auth.error_string,
		get_friendly_nt_error_msg(result));
	state->response.data.auth.pam_error = nt_status_to_pam(result);

	DEBUG(NT_STATUS_IS_OK(result) ? 5 : 2, 
	      ("Password change for user [%s]\\[%s] returned %s (PAM: %d)\n", 
	       domain, user,
	       state->response.data.auth.nt_status_string,
	       state->response.data.auth.pam_error));	      

	return NT_STATUS_IS_OK(result) ? WINBINDD_OK : WINBINDD_ERROR;
}<|MERGE_RESOLUTION|>--- conflicted
+++ resolved
@@ -127,26 +127,12 @@
 {
 	DOM_SID *require_membership_of_sid;
 	size_t num_require_membership_of_sid;
-<<<<<<< HEAD
-	DOM_SID *all_sids;
-	/* UserSID, GroupSID, Grooup2SIDs, OtherSIDs, WellKnownSIDs */
-	size_t num_all_sids = (2 + 
-			       info3->num_groups2 + 
-			       info3->num_other_sids + 
-			       2 );
-	size_t i, j = 0, k;
-	size_t group_sid_length;
-	const char *search_location;
-	char *single_group_sid;
-	const char *comma;
-=======
 	fstring req_sid;
 	const char *p;
 	DOM_SID sid;
 	size_t i;
 	struct nt_user_token *token;
 	NTSTATUS status;
->>>>>>> 4eda9ebb
 
 	/* Parse the 'required group' SID */
 	
@@ -154,51 +140,6 @@
 		/* NO sid supplied, all users may access */
 		return NT_STATUS_OK;
 	}
-<<<<<<< HEAD
-
-	num_require_membership_of_sid = 1;
-	group_sid_length = strlen(group_sid);
-	for (i = 0; i < group_sid_length; i++) {
-		if (',' == group_sid[i]) {
-			num_require_membership_of_sid++;
-		}
-	}
-
-	require_membership_of_sid = TALLOC_ARRAY(mem_ctx, DOM_SID, num_require_membership_of_sid);
-	if (!require_membership_of_sid)
-		return NT_STATUS_NO_MEMORY;
-
-	i = 0;
-	search_location = group_sid;
-
-	if (num_require_membership_of_sid > 1) {
-
-		/* Allocate the maximum possible size */
-		single_group_sid = TALLOC_ARRAY(mem_ctx, char, group_sid_length);
-		if (!single_group_sid)
-			return NT_STATUS_NO_MEMORY;
-
-		while ( (comma = strstr(search_location, ",")) != NULL ) {
-
-			strncpy(single_group_sid, search_location, comma - search_location);
-			single_group_sid[comma - search_location] = 0;
-
-			if (!string_to_sid(&require_membership_of_sid[i++], single_group_sid)) {
-				DEBUG(0, ("check_info3_in_group: could not parse %s as a SID!", 
-					  single_group_sid));
-			
-				return NT_STATUS_INVALID_PARAMETER;
-			}
-
-			search_location = comma + 1;
-		}
-	}
-
-	if (!string_to_sid(&require_membership_of_sid[i++], search_location)) {
-		DEBUG(0, ("check_info3_in_group: could not parse %s as a SID!", 
-			  search_location));
-=======
->>>>>>> 4eda9ebb
 
 	if (!(token = TALLOC_ZERO_P(mem_ctx, struct nt_user_token))) {
 		DEBUG(0, ("talloc failed\n"));
@@ -244,11 +185,6 @@
 		return NT_STATUS_INVALID_PARAMETER;
 	}
 
-	/* Well-Known SIDs */
-
-	sid_copy( &all_sids[j++], &global_sid_World );
-	sid_copy( &all_sids[j++], &global_sid_Authenticated_Users );
-	
 	for (i = 0; i < info3->num_groups2; i++) {
 		if (!sid_compose(&sid, &(info3->dom_sid.sid),
 				 info3->gids[i].g_rid)
@@ -267,23 +203,6 @@
          */
 
 	for (i = 0; i < info3->num_other_sids; i++) {
-<<<<<<< HEAD
-		sid_copy(&all_sids[info3->num_groups2 + i + 2],
-			 &info3->other_sids[i].sid);
-		j++;
-	}
-
-	for (i = 0; i < j; i++) {
-		fstring sid1, sid2;
-		DEBUG(10, ("User has SID: %s\n", 
-			   sid_to_string(sid1, &all_sids[i])));
-		for (k = 0; k < num_require_membership_of_sid; k++) {
-			if (sid_equal(&require_membership_of_sid[k], &all_sids[i])) {
-				DEBUG(10, ("SID %s matches %s - user permitted to authenticate!\n", 
-					   sid_to_string(sid1, &require_membership_of_sid[k]), sid_to_string(sid2, &all_sids[i])));
-				return NT_STATUS_OK;
-			}
-=======
 		if (!add_sid_to_array(mem_ctx, &info3->other_sids[i].sid,
 				      &token->user_sids, &token->num_sids)) {
 			DEBUG(3, ("could not add SID to array: %s\n",
@@ -310,7 +229,6 @@
 				       token)) {
 			DEBUG(10, ("Access ok\n"));
 			return NT_STATUS_OK;
->>>>>>> 4eda9ebb
 		}
 	}
 	
