--- conflicted
+++ resolved
@@ -222,9 +222,6 @@
 	$self->output("endif\n");
 }
 
-<<<<<<< HEAD
-sub StaticLibraryPrimitives($$)
-=======
 sub MergedObj($$)
 {
 	my ($self, $ctx) = @_;
@@ -244,8 +241,7 @@
 );
 }
 
-sub StaticLibrary($$)
->>>>>>> 0d8ddae4
+sub StaticLibraryPrimitives($$)
 {
 	my ($self,$ctx) = @_;
 
