--- conflicted
+++ resolved
@@ -617,11 +617,7 @@
 	ssize_t pwrite_ret;
 
 	release_level_2_oplocks_on_change(fsp);
-<<<<<<< HEAD
-	ret = SMB_VFS_FSTAT(fsp,fsp->fd,&st);
-=======
 	ret = SMB_VFS_FSTAT(fsp,fsp->fh->fd,&st);
->>>>>>> 369c89d3
 	if (ret == -1) {
 		return ret;
 	}
@@ -650,11 +646,7 @@
 	while (total < num_to_write) {
 		size_t curr_write_size = MIN(SPARSE_BUF_WRITE_SIZE, (num_to_write - total));
 
-<<<<<<< HEAD
-		pwrite_ret = SMB_VFS_PWRITE(fsp, fsp->fd, sparse_buf, curr_write_size, offset + total);
-=======
 		pwrite_ret = SMB_VFS_PWRITE(fsp, fsp->fh->fd, sparse_buf, curr_write_size, offset + total);
->>>>>>> 369c89d3
 		if (pwrite_ret == -1) {
 			DEBUG(10,("vfs_fill_sparse: SMB_VFS_PWRITE for file %s failed with error %s\n",
 				fsp->fsp_name, strerror(errno) ));
