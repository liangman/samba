--- conflicted
+++ resolved
@@ -3043,7 +3043,7 @@
 		return -1;
 	}
 
-	ctdb_db = ctdb_attach(ctdb, db_name, false, 0);
+	ctdb_db = ctdb_attach(ctdb, TIMELIMIT(), db_name, false, 0);
 
 	if (ctdb_db == NULL) {
 		DEBUG(DEBUG_ERR,("Unable to attach to database '%s'\n", db_name));
@@ -4246,11 +4246,7 @@
 				     allow_unhealthy));
 	}
 
-<<<<<<< HEAD
-	ctdb_db = ctdb_attach(ctdb, TIMELIMIT(), argv[0], dbmap->dbs[i].persistent, 0);
-=======
-	ctdb_db = ctdb_attach(ctdb, argv[0], dbmap->dbs[i].flags & CTDB_DB_FLAGS_PERSISTENT, 0);
->>>>>>> 01388c44
+	ctdb_db = ctdb_attach(ctdb, TIMELIMIT(), argv[0], dbmap->dbs[i].flags & CTDB_DB_FLAGS_PERSISTENT, 0);
 	if (ctdb_db == NULL) {
 		DEBUG(DEBUG_ERR,("Unable to attach to database '%s'\n", argv[0]));
 		talloc_free(tmp_ctx);
@@ -4649,11 +4645,7 @@
 		return -1;
 	}
 
-<<<<<<< HEAD
-	ctdb_db = ctdb_attach(ctdb, TIMELIMIT(), argv[0], dbmap->dbs[i].persistent, 0);
-=======
-	ctdb_db = ctdb_attach(ctdb, argv[0], dbmap->dbs[i].flags & CTDB_DB_FLAGS_PERSISTENT, 0);
->>>>>>> 01388c44
+	ctdb_db = ctdb_attach(ctdb, TIMELIMIT(), argv[0], dbmap->dbs[i].flags & CTDB_DB_FLAGS_PERSISTENT, 0);
 	if (ctdb_db == NULL) {
 		DEBUG(DEBUG_ERR, ("Unable to attach to database '%s'\n",
 				  argv[0]));
