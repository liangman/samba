/* 
   ctdb_call protocol code

   Copyright (C) Andrew Tridgell  2006

   This program is free software; you can redistribute it and/or modify
   it under the terms of the GNU General Public License as published by
   the Free Software Foundation; either version 2 of the License, or
   (at your option) any later version.
   
   This program is distributed in the hope that it will be useful,
   but WITHOUT ANY WARRANTY; without even the implied warranty of
   MERCHANTABILITY or FITNESS FOR A PARTICULAR PURPOSE.  See the
   GNU General Public License for more details.
   
   You should have received a copy of the GNU General Public License
   along with this program; if not, write to the Free Software
   Foundation, Inc., 675 Mass Ave, Cambridge, MA 02139, USA.
*/
/*
  see http://wiki.samba.org/index.php/Samba_%26_Clustering for
  protocol design and packet details
*/
#include "includes.h"
#include "lib/events/events.h"
#include "lib/tdb/include/tdb.h"
#include "system/network.h"
#include "system/filesys.h"
#include "../include/ctdb_private.h"

/*
  find the ctdb_db from a db index
 */
 struct ctdb_db_context *find_ctdb_db(struct ctdb_context *ctdb, uint32_t id)
{
	struct ctdb_db_context *ctdb_db;

	for (ctdb_db=ctdb->db_list; ctdb_db; ctdb_db=ctdb_db->next) {
		if (ctdb_db->db_id == id) {
			break;
		}
	}
	return ctdb_db;
}


/*
  a varient of input packet that can be used in lock requeue
*/
void ctdb_call_input_pkt(void *p, struct ctdb_req_header *hdr)
{
	struct ctdb_context *ctdb = talloc_get_type(p, struct ctdb_context);
	ctdb_input_pkt(ctdb, hdr);
}


/*
  local version of ctdb_call
*/
int ctdb_call_local(struct ctdb_db_context *ctdb_db, struct ctdb_call *call,
		    struct ctdb_ltdb_header *header, TALLOC_CTX *mem_ctx,
		    TDB_DATA *data, uint32_t caller)
{
	struct ctdb_call_info *c;
	struct ctdb_registered_call *fn;
	struct ctdb_context *ctdb = ctdb_db->ctdb;
	
	c = talloc(ctdb, struct ctdb_call_info);
	CTDB_NO_MEMORY(ctdb, c);

	c->key = call->key;
	c->call_data = &call->call_data;
	c->record_data.dptr = talloc_memdup(c, data->dptr, data->dsize);
	c->record_data.dsize = data->dsize;
	CTDB_NO_MEMORY(ctdb, c->record_data.dptr);
	c->new_data = NULL;
	c->reply_data = NULL;
	c->status = 0;

	for (fn=ctdb_db->calls;fn;fn=fn->next) {
		if (fn->id == call->call_id) break;
	}
	if (fn == NULL) {
		ctdb_set_error(ctdb, "Unknown call id %u\n", call->call_id);
		talloc_free(c);
		return -1;
	}

	if (fn->fn(c) != 0) {
		ctdb_set_error(ctdb, "ctdb_call %u failed\n", call->call_id);
		talloc_free(c);
		return -1;
	}

	if (header->laccessor != caller) {
		header->lacount = 0;
	}
	header->laccessor = caller;
	header->lacount++;

	/* we need to force the record to be written out if this was a remote access,
	   so that the lacount is updated */
	if (c->new_data == NULL && header->laccessor != ctdb->vnn) {
		c->new_data = &c->record_data;
	}

	if (c->new_data) {
		/* XXX check that we always have the lock here? */
		if (ctdb_ltdb_store(ctdb_db, call->key, header, *c->new_data) != 0) {
			ctdb_set_error(ctdb, "ctdb_call tdb_store failed\n");
			talloc_free(c);
			return -1;
		}
	}

	if (c->reply_data) {
		call->reply_data = *c->reply_data;
		talloc_steal(ctdb, call->reply_data.dptr);
		talloc_set_name_const(call->reply_data.dptr, __location__);
	} else {
		call->reply_data.dptr = NULL;
		call->reply_data.dsize = 0;
	}
	call->status = c->status;

	talloc_free(c);

	return 0;
}

/*
  send an error reply
*/
static void ctdb_send_error(struct ctdb_context *ctdb, 
			    struct ctdb_req_header *hdr, uint32_t status,
			    const char *fmt, ...) PRINTF_ATTRIBUTE(4,5);
static void ctdb_send_error(struct ctdb_context *ctdb, 
			    struct ctdb_req_header *hdr, uint32_t status,
			    const char *fmt, ...)
{
	va_list ap;
	struct ctdb_reply_error *r;
	char *msg;
	int msglen, len;

	va_start(ap, fmt);
	msg = talloc_vasprintf(ctdb, fmt, ap);
	if (msg == NULL) {
		ctdb_fatal(ctdb, "Unable to allocate error in ctdb_send_error\n");
	}
	va_end(ap);

	msglen = strlen(msg)+1;
	len = offsetof(struct ctdb_reply_error, msg);
	r = ctdb_transport_allocate(ctdb, msg, CTDB_REPLY_ERROR, len + msglen, 
				    struct ctdb_reply_error);
	CTDB_NO_MEMORY_FATAL(ctdb, r);

	r->hdr.destnode  = hdr->srcnode;
	r->hdr.reqid     = hdr->reqid;
	r->status        = status;
	r->msglen        = msglen;
	memcpy(&r->msg[0], msg, msglen);

	ctdb_queue_packet(ctdb, &r->hdr);

	talloc_free(msg);
}


/*
  send a redirect reply
*/
static void ctdb_call_send_redirect(struct ctdb_context *ctdb, 
				    TDB_DATA key,
				    struct ctdb_req_call *c, 
				    struct ctdb_ltdb_header *header)
{
	
	uint32_t lmaster = ctdb_lmaster(ctdb, &key);
	if (ctdb->vnn == lmaster) {
		c->hdr.destnode = header->dmaster;
	} else if ((c->hopcount % CTDB_MAX_REDIRECT_COUNT) == 0) {
		c->hdr.destnode = lmaster;
	} else {
		c->hdr.destnode = header->dmaster;
	}
	c->hopcount++;
	ctdb_queue_packet(ctdb, &c->hdr);
}


/*
  send a dmaster reply

  caller must have the chainlock before calling this routine. Caller must be
  the lmaster
*/
static void ctdb_send_dmaster_reply(struct ctdb_db_context *ctdb_db,
				    struct ctdb_ltdb_header *header,
				    TDB_DATA key, TDB_DATA data,
				    uint32_t new_dmaster,
				    uint32_t reqid)
{
	struct ctdb_context *ctdb = ctdb_db->ctdb;
	struct ctdb_reply_dmaster *r;
	int ret, len;
	TALLOC_CTX *tmp_ctx;

	if (ctdb->vnn != ctdb_lmaster(ctdb, &key)) {
		DEBUG(0,(__location__ " Caller is not lmaster!\n"));
		return;
	}

	header->dmaster = new_dmaster;
	ret = ctdb_ltdb_store(ctdb_db, key, header, data);
	if (ret != 0) {
		ctdb_fatal(ctdb, "ctdb_req_dmaster unable to update dmaster");
		return;
	}

	/* put the packet on a temporary context, allowing us to safely free
	   it below even if ctdb_reply_dmaster() has freed it already */
	tmp_ctx = talloc_new(ctdb);

	/* send the CTDB_REPLY_DMASTER */
	len = offsetof(struct ctdb_reply_dmaster, data) + key.dsize + data.dsize;
	r = ctdb_transport_allocate(ctdb, tmp_ctx, CTDB_REPLY_DMASTER, len,
				    struct ctdb_reply_dmaster);
	CTDB_NO_MEMORY_FATAL(ctdb, r);

	r->hdr.destnode  = new_dmaster;
	r->hdr.reqid     = reqid;
	r->rsn           = header->rsn;
	r->keylen        = key.dsize;
	r->datalen       = data.dsize;
	r->db_id         = ctdb_db->db_id;
	memcpy(&r->data[0], key.dptr, key.dsize);
	memcpy(&r->data[key.dsize], data.dptr, data.dsize);

	ctdb_queue_packet(ctdb, &r->hdr);

	talloc_free(tmp_ctx);
}

/*
  send a dmaster request (give another node the dmaster for a record)

  This is always sent to the lmaster, which ensures that the lmaster
  always knows who the dmaster is. The lmaster will then send a
  CTDB_REPLY_DMASTER to the new dmaster
*/
static void ctdb_call_send_dmaster(struct ctdb_db_context *ctdb_db, 
				   struct ctdb_req_call *c, 
				   struct ctdb_ltdb_header *header,
				   TDB_DATA *key, TDB_DATA *data)
{
	struct ctdb_req_dmaster *r;
	struct ctdb_context *ctdb = ctdb_db->ctdb;
	int len;
	uint32_t lmaster = ctdb_lmaster(ctdb, key);

	if (lmaster == ctdb->vnn) {
		ctdb_send_dmaster_reply(ctdb_db, header, *key, *data, 
					c->hdr.srcnode, c->hdr.reqid);
		return;
	}
	
	len = offsetof(struct ctdb_req_dmaster, data) + key->dsize + data->dsize;
	r = ctdb_transport_allocate(ctdb, ctdb, CTDB_REQ_DMASTER, len, 
				    struct ctdb_req_dmaster);
	CTDB_NO_MEMORY_FATAL(ctdb, r);
	r->hdr.destnode  = lmaster;
	r->hdr.reqid     = c->hdr.reqid;
	r->db_id         = c->db_id;
	r->rsn           = header->rsn;
	r->dmaster       = c->hdr.srcnode;
	r->keylen        = key->dsize;
	r->datalen       = data->dsize;
	memcpy(&r->data[0], key->dptr, key->dsize);
	memcpy(&r->data[key->dsize], data->dptr, data->dsize);

	header->dmaster = c->hdr.srcnode;
	if (ctdb_ltdb_store(ctdb_db, *key, header, *data) != 0) {
		ctdb_fatal(ctdb, "Failed to store record in ctdb_call_send_dmaster");
	}
	
	ctdb_queue_packet(ctdb, &r->hdr);

	talloc_free(r);
}

/*
  called when a CTDB_REPLY_DMASTER packet comes in, or when the lmaster
  gets a CTDB_REQUEST_DMASTER for itself. We become the dmaster.

  must be called with the chainlock held. This function releases the chainlock
*/
static void ctdb_become_dmaster(struct ctdb_db_context *ctdb_db, 
				uint32_t reqid, TDB_DATA key, TDB_DATA data,
				uint64_t rsn)
{
	struct ctdb_call_state *state;
	struct ctdb_context *ctdb = ctdb_db->ctdb;
	struct ctdb_ltdb_header header;

	DEBUG(2,("vnn %u dmaster response %08x\n", ctdb->vnn, ctdb_hash(&key)));

	ZERO_STRUCT(header);
	header.rsn = rsn + 1;
	header.dmaster = ctdb->vnn;

	if (ctdb_ltdb_store(ctdb_db, key, &header, data) != 0) {
		ctdb_fatal(ctdb, "ctdb_reply_dmaster store failed\n");
		ctdb_ltdb_unlock(ctdb_db, key);
		return;
	}

	state = ctdb_reqid_find(ctdb, reqid, struct ctdb_call_state);

	if (state == NULL) {
		DEBUG(0,("vnn %u Invalid reqid %u in ctdb_become_dmaster\n",
			 ctdb->vnn, reqid));
		ctdb_ltdb_unlock(ctdb_db, key);
		return;
	}

	if (reqid != state->reqid) {
		/* we found a record  but it was the wrong one */
		DEBUG(0, ("Dropped orphan in ctdb_become_dmaster with reqid:%u\n",reqid));
		ctdb_ltdb_unlock(ctdb_db, key);
		return;
	}

	ctdb_call_local(ctdb_db, &state->call, &header, state, &data, ctdb->vnn);

	ctdb_ltdb_unlock(ctdb_db, state->call.key);

	state->state = CTDB_CALL_DONE;
	if (state->async.fn) {
		state->async.fn(state);
	}
}



/*
  called when a CTDB_REQ_DMASTER packet comes in

  this comes into the lmaster for a record when the current dmaster
  wants to give up the dmaster role and give it to someone else
*/
void ctdb_request_dmaster(struct ctdb_context *ctdb, struct ctdb_req_header *hdr)
{
	struct ctdb_req_dmaster *c = (struct ctdb_req_dmaster *)hdr;
	TDB_DATA key, data, data2;
	struct ctdb_ltdb_header header;
	struct ctdb_db_context *ctdb_db;
	int ret;

	key.dptr = c->data;
	key.dsize = c->keylen;
	data.dptr = c->data + c->keylen;
	data.dsize = c->datalen;

	ctdb_db = find_ctdb_db(ctdb, c->db_id);
	if (!ctdb_db) {
		ctdb_send_error(ctdb, hdr, -1,
				"Unknown database in request. db_id==0x%08x",
				c->db_id);
		return;
	}
	
	/* fetch the current record */
	ret = ctdb_ltdb_lock_fetch_requeue(ctdb_db, key, &header, hdr, &data2,
					   ctdb_call_input_pkt, ctdb, False);
	if (ret == -1) {
		ctdb_fatal(ctdb, "ctdb_req_dmaster failed to fetch record");
		return;
	}
	if (ret == -2) {
		DEBUG(2,(__location__ " deferring ctdb_request_dmaster\n"));
		return;
	}

	if (ctdb_lmaster(ctdb, &key) != ctdb->vnn) {
		DEBUG(0,("vnn %u dmaster request to non-lmaster lmaster=%u\n",
			 ctdb->vnn, ctdb_lmaster(ctdb, &key)));
		ctdb_fatal(ctdb, "ctdb_req_dmaster to non-lmaster");
	}

	DEBUG(2,("vnn %u dmaster request on %08x for %u from %u\n", 
		 ctdb->vnn, ctdb_hash(&key), c->dmaster, c->hdr.srcnode));

	/* its a protocol error if the sending node is not the current dmaster */
	if (header.dmaster != hdr->srcnode) {
<<<<<<< HEAD
		DEBUG(0,("vnn %u dmaster request non-master %u dmaster=%u key %08x dbid:%08x\n",
			 ctdb->vnn, hdr->srcnode, header.dmaster, ctdb_hash(&key), c->db_id));
=======
		DEBUG(0,("vnn %u dmaster request non-master %u dmaster=%u key %08x dbid 0x%08x\n",
			 ctdb->vnn, hdr->srcnode, header.dmaster, ctdb_hash(&key),
			 ctdb_db->db_id));
>>>>>>> ee3ce951
		ctdb_fatal(ctdb, "ctdb_req_dmaster from non-master");
		return;
	}

	/* use the rsn from the sending node */
	header.rsn = c->rsn;

	/* check if the new dmaster is the lmaster, in which case we
	   skip the dmaster reply */
	if (c->dmaster == ctdb->vnn) {
		ctdb_become_dmaster(ctdb_db, hdr->reqid, key, data, c->rsn);
	} else {
		ctdb_send_dmaster_reply(ctdb_db, &header, key, data, c->dmaster, hdr->reqid);
		ctdb_ltdb_unlock(ctdb_db, key);
	}
}


/*
  called when a CTDB_REQ_CALL packet comes in
*/
void ctdb_request_call(struct ctdb_context *ctdb, struct ctdb_req_header *hdr)
{
	struct ctdb_req_call *c = (struct ctdb_req_call *)hdr;
	TDB_DATA data;
	struct ctdb_reply_call *r;
	int ret, len;
	struct ctdb_ltdb_header header;
	struct ctdb_call call;
	struct ctdb_db_context *ctdb_db;

	ctdb_db = find_ctdb_db(ctdb, c->db_id);
	if (!ctdb_db) {
		ctdb_send_error(ctdb, hdr, -1,
				"Unknown database in request. db_id==0x%08x",
				c->db_id);
		return;
	}

	call.call_id  = c->callid;
	call.key.dptr = c->data;
	call.key.dsize = c->keylen;
	call.call_data.dptr = c->data + c->keylen;
	call.call_data.dsize = c->calldatalen;

	/* determine if we are the dmaster for this key. This also
	   fetches the record data (if any), thus avoiding a 2nd fetch of the data 
	   if the call will be answered locally */

	ret = ctdb_ltdb_lock_fetch_requeue(ctdb_db, call.key, &header, hdr, &data,
					   ctdb_call_input_pkt, ctdb, False);
	if (ret == -1) {
		ctdb_send_error(ctdb, hdr, ret, "ltdb fetch failed in ctdb_request_call");
		return;
	}
	if (ret == -2) {
		DEBUG(2,(__location__ " deferred ctdb_request_call\n"));
		return;
	}

	/* if we are not the dmaster, then send a redirect to the
	   requesting node */
	if (header.dmaster != ctdb->vnn) {
		talloc_free(data.dptr);
		ctdb_call_send_redirect(ctdb, call.key, c, &header);
		ctdb_ltdb_unlock(ctdb_db, call.key);
		return;
	}

	if (c->hopcount > ctdb->statistics.max_hop_count) {
		ctdb->statistics.max_hop_count = c->hopcount;
	}

	/* if this nodes has done enough consecutive calls on the same record
	   then give them the record
	   or if the node requested an immediate migration
	*/
	if ( c->hdr.srcnode != ctdb->vnn &&
	     ((header.laccessor == c->hdr.srcnode
	       && header.lacount >= ctdb->max_lacount)
	      || (c->flags&CTDB_IMMEDIATE_MIGRATION)) ) {
		DEBUG(2,("vnn %u starting migration of %08x to %u\n", 
			 ctdb->vnn, ctdb_hash(&call.key), c->hdr.srcnode));
		ctdb_call_send_dmaster(ctdb_db, c, &header, &call.key, &data);
		talloc_free(data.dptr);
		ctdb_ltdb_unlock(ctdb_db, call.key);
		return;
	}

	ctdb_call_local(ctdb_db, &call, &header, hdr, &data, c->hdr.srcnode);

	ctdb_ltdb_unlock(ctdb_db, call.key);

	len = offsetof(struct ctdb_reply_call, data) + call.reply_data.dsize;
	r = ctdb_transport_allocate(ctdb, ctdb, CTDB_REPLY_CALL, len, 
				    struct ctdb_reply_call);
	CTDB_NO_MEMORY_FATAL(ctdb, r);
	r->hdr.destnode  = hdr->srcnode;
	r->hdr.reqid     = hdr->reqid;
	r->status        = call.status;
	r->datalen       = call.reply_data.dsize;
	if (call.reply_data.dsize) {
		memcpy(&r->data[0], call.reply_data.dptr, call.reply_data.dsize);
	}

	ctdb_queue_packet(ctdb, &r->hdr);

	talloc_free(r);
}

/*
  called when a CTDB_REPLY_CALL packet comes in

  This packet comes in response to a CTDB_REQ_CALL request packet. It
  contains any reply data from the call
*/
void ctdb_reply_call(struct ctdb_context *ctdb, struct ctdb_req_header *hdr)
{
	struct ctdb_reply_call *c = (struct ctdb_reply_call *)hdr;
	struct ctdb_call_state *state;

	state = ctdb_reqid_find(ctdb, hdr->reqid, struct ctdb_call_state);
	if (state == NULL) {
		DEBUG(0, (__location__ " reqid %u not found\n", hdr->reqid));
		return;
	}

	if (hdr->reqid != state->reqid) {
		/* we found a record  but it was the wrong one */
		DEBUG(0, ("Dropped orphaned call reply with reqid:%u\n",hdr->reqid));
		return;
	}

	state->call.reply_data.dptr = c->data;
	state->call.reply_data.dsize = c->datalen;
	state->call.status = c->status;

	talloc_steal(state, c);

	state->state = CTDB_CALL_DONE;
	if (state->async.fn) {
		state->async.fn(state);
	}
}


/*
  called when a CTDB_REPLY_DMASTER packet comes in

  This packet comes in from the lmaster response to a CTDB_REQ_CALL
  request packet. It means that the current dmaster wants to give us
  the dmaster role
*/
void ctdb_reply_dmaster(struct ctdb_context *ctdb, struct ctdb_req_header *hdr)
{
	struct ctdb_reply_dmaster *c = (struct ctdb_reply_dmaster *)hdr;
	struct ctdb_db_context *ctdb_db;
	TDB_DATA key, data;
	int ret;

	ctdb_db = find_ctdb_db(ctdb, c->db_id);
	if (ctdb_db == NULL) {
		DEBUG(0,("Unknown db_id 0x%x in ctdb_reply_dmaster\n", c->db_id));
		return;
	}
	
	key.dptr = c->data;
	key.dsize = c->keylen;
	data.dptr = &c->data[key.dsize];
	data.dsize = c->datalen;

	ret = ctdb_ltdb_lock_requeue(ctdb_db, key, hdr,
				     ctdb_call_input_pkt, ctdb, False);
	if (ret == -2) {
		return;
	}
	if (ret != 0) {
		DEBUG(0,(__location__ " Failed to get lock in ctdb_reply_dmaster\n"));
		return;
	}

	ctdb_become_dmaster(ctdb_db, hdr->reqid, key, data, c->rsn);
}


/*
  called when a CTDB_REPLY_ERROR packet comes in
*/
void ctdb_reply_error(struct ctdb_context *ctdb, struct ctdb_req_header *hdr)
{
	struct ctdb_reply_error *c = (struct ctdb_reply_error *)hdr;
	struct ctdb_call_state *state;

	state = ctdb_reqid_find(ctdb, hdr->reqid, struct ctdb_call_state);
	if (state == NULL) {
		DEBUG(0,("vnn %u Invalid reqid %u in ctdb_reply_error\n",
			 ctdb->vnn, hdr->reqid));
		return;
	}

	if (hdr->reqid != state->reqid) {
		/* we found a record  but it was the wrong one */
		DEBUG(0, ("Dropped orphaned error reply with reqid:%u\n",hdr->reqid));
		return;
	}

	talloc_steal(state, c);

	state->state  = CTDB_CALL_ERROR;
	state->errmsg = (char *)c->msg;
	if (state->async.fn) {
		state->async.fn(state);
	}
}


/*
  destroy a ctdb_call
*/
static int ctdb_call_destructor(struct ctdb_call_state *state)
{
	DLIST_REMOVE(state->ctdb_db->ctdb->pending_calls, state);
	ctdb_reqid_remove(state->ctdb_db->ctdb, state->reqid);
	return 0;
}


/*
  called when a ctdb_call needs to be resent after a reconfigure event
*/
static void ctdb_call_resend(struct ctdb_call_state *state)
{
	struct ctdb_context *ctdb = state->ctdb_db->ctdb;

	state->generation = ctdb->vnn_map->generation;

	/* use a new reqid, in case the old reply does eventually come in */
	ctdb_reqid_remove(ctdb, state->reqid);
	state->reqid = ctdb_reqid_new(ctdb, state);
	state->c->hdr.reqid = state->reqid;

	/* update the generation count for this request, so its valid with the new vnn_map */
	state->c->hdr.generation = state->generation;

	/* send the packet to ourselves, it will be redirected appropriately */
	state->c->hdr.destnode = ctdb->vnn;

	ctdb_queue_packet(ctdb, &state->c->hdr);
	DEBUG(0,("resent ctdb_call\n"));
}

/*
  resend all pending calls on recovery
 */
void ctdb_call_resend_all(struct ctdb_context *ctdb)
{
	struct ctdb_call_state *state, *next;
	for (state=ctdb->pending_calls;state;state=next) {
		next = state->next;
		ctdb_call_resend(state);
	}
}

/*
  this allows the caller to setup a async.fn 
*/
static void call_local_trigger(struct event_context *ev, struct timed_event *te, 
		       struct timeval t, void *private_data)
{
	struct ctdb_call_state *state = talloc_get_type(private_data, struct ctdb_call_state);
	if (state->async.fn) {
		state->async.fn(state);
	}
}	


/*
  construct an event driven local ctdb_call

  this is used so that locally processed ctdb_call requests are processed
  in an event driven manner
*/
struct ctdb_call_state *ctdb_call_local_send(struct ctdb_db_context *ctdb_db, 
					     struct ctdb_call *call,
					     struct ctdb_ltdb_header *header,
					     TDB_DATA *data)
{
	struct ctdb_call_state *state;
	struct ctdb_context *ctdb = ctdb_db->ctdb;
	int ret;

	state = talloc_zero(ctdb_db, struct ctdb_call_state);
	CTDB_NO_MEMORY_NULL(ctdb, state);

	talloc_steal(state, data->dptr);

	state->state = CTDB_CALL_DONE;
	state->call = *call;
	state->ctdb_db = ctdb_db;

	ret = ctdb_call_local(ctdb_db, &state->call, header, state, data, ctdb->vnn);

	event_add_timed(ctdb->ev, state, timeval_zero(), call_local_trigger, state);

	return state;
}


/*
  make a remote ctdb call - async send. Called in daemon context.

  This constructs a ctdb_call request and queues it for processing. 
  This call never blocks.
*/
struct ctdb_call_state *ctdb_daemon_call_send_remote(struct ctdb_db_context *ctdb_db, 
						     struct ctdb_call *call, 
						     struct ctdb_ltdb_header *header)
{
	uint32_t len;
	struct ctdb_call_state *state;
	struct ctdb_context *ctdb = ctdb_db->ctdb;

	state = talloc_zero(ctdb_db, struct ctdb_call_state);
	CTDB_NO_MEMORY_NULL(ctdb, state);
	state->reqid = ctdb_reqid_new(ctdb, state);
	state->ctdb_db = ctdb_db;
	talloc_set_destructor(state, ctdb_call_destructor);

	len = offsetof(struct ctdb_req_call, data) + call->key.dsize + call->call_data.dsize;
	state->c = ctdb_transport_allocate(ctdb, state, CTDB_REQ_CALL, len, 
					   struct ctdb_req_call);
	CTDB_NO_MEMORY_NULL(ctdb, state->c);
	state->c->hdr.destnode  = header->dmaster;

	/* this limits us to 16k outstanding messages - not unreasonable */
	state->c->hdr.reqid     = state->reqid;
	state->c->flags         = call->flags;
	state->c->db_id         = ctdb_db->db_id;
	state->c->callid        = call->call_id;
	state->c->hopcount      = 0;
	state->c->keylen        = call->key.dsize;
	state->c->calldatalen   = call->call_data.dsize;
	memcpy(&state->c->data[0], call->key.dptr, call->key.dsize);
	memcpy(&state->c->data[call->key.dsize], 
	       call->call_data.dptr, call->call_data.dsize);
	state->call                = *call;
	state->call.call_data.dptr = &state->c->data[call->key.dsize];
	state->call.key.dptr       = &state->c->data[0];

	state->state  = CTDB_CALL_WAIT;
	state->generation = ctdb->vnn_map->generation;

	DLIST_ADD(ctdb->pending_calls, state);

	ctdb_queue_packet(ctdb, &state->c->hdr);

	return state;
}

/*
  make a remote ctdb call - async recv - called in daemon context

  This is called when the program wants to wait for a ctdb_call to complete and get the 
  results. This call will block unless the call has already completed.
*/
int ctdb_daemon_call_recv(struct ctdb_call_state *state, struct ctdb_call *call)
{
	while (state->state < CTDB_CALL_DONE) {
		event_loop_once(state->ctdb_db->ctdb->ev);
	}
	if (state->state != CTDB_CALL_DONE) {
		ctdb_set_error(state->ctdb_db->ctdb, "%s", state->errmsg);
		talloc_free(state);
		return -1;
	}

	if (state->call.reply_data.dsize) {
		call->reply_data.dptr = talloc_memdup(state->ctdb_db->ctdb,
						      state->call.reply_data.dptr,
						      state->call.reply_data.dsize);
		call->reply_data.dsize = state->call.reply_data.dsize;
	} else {
		call->reply_data.dptr = NULL;
		call->reply_data.dsize = 0;
	}
	call->status = state->call.status;
	talloc_free(state);
	return 0;
}


/* 
   send a keepalive packet to the other node
*/
void ctdb_send_keepalive(struct ctdb_context *ctdb, uint32_t destnode)
{
	struct ctdb_req_keepalive *r;
	
	r = ctdb_transport_allocate(ctdb, ctdb, CTDB_REQ_KEEPALIVE,
				    sizeof(struct ctdb_req_keepalive), 
				    struct ctdb_req_keepalive);
	CTDB_NO_MEMORY_FATAL(ctdb, r);
	r->hdr.destnode  = destnode;
	r->hdr.reqid     = 0;
	
	ctdb->statistics.keepalive_packets_sent++;

	ctdb_queue_packet(ctdb, &r->hdr);

	talloc_free(r);
}<|MERGE_RESOLUTION|>--- conflicted
+++ resolved
@@ -394,14 +394,9 @@
 
 	/* its a protocol error if the sending node is not the current dmaster */
 	if (header.dmaster != hdr->srcnode) {
-<<<<<<< HEAD
-		DEBUG(0,("vnn %u dmaster request non-master %u dmaster=%u key %08x dbid:%08x\n",
-			 ctdb->vnn, hdr->srcnode, header.dmaster, ctdb_hash(&key), c->db_id));
-=======
 		DEBUG(0,("vnn %u dmaster request non-master %u dmaster=%u key %08x dbid 0x%08x\n",
 			 ctdb->vnn, hdr->srcnode, header.dmaster, ctdb_hash(&key),
 			 ctdb_db->db_id));
->>>>>>> ee3ce951
 		ctdb_fatal(ctdb, "ctdb_req_dmaster from non-master");
 		return;
 	}
